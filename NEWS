Noteworthy changes in version 1.18.1 (unreleased)
-------------------------------------------------

 * New context flag "no-auto-check-trustdb".  [T6261]

 * Optionally, build QGpgME for Qt 6

 * Support component "gpgtar-name" in gpgme_get_dirinfo.  [T6342]

 * Extended gpgme_op_encrypt*, gpgme_op_encrypt_sign*, and
   gpgme_op_sign* to allow creating an encrypted and/or signed
   archive.  [T6342]

 * Extended gpgme_op_decrypt*, gpgme_op_decrypt_verify*, and gpgme_op_verify*
   to allow extracting an encrypted and/or signed archive.  [T6342]

 * cpp: Handle error when trying to sign expired keys.  [T6155]

 * cpp: Support encryption flags ThrowKeyIds, EncryptWrap, and WantAddress.
   [T6359]

 * cpp, qt: Fix building with C++11.  [T6141]

 * qt: Fix problem with expiration dates after 2038-01-19 on 32-bit systems
   when adding an existing subkey to another key.  [T6137]

 * cpp: Allow setting the curve to use when generating ECC keys
   for smart cards.  [T4429]

 * qt: Extend ListAllKeysJob to allow disabling the automatic trust database
   check when listing all keys.  [T6261]

 * qt: Allow deferred start of import jobs.  [T6323]

 * qt: Support creating encrypted archives.  [T6342]

 * Interface changes relative to the 1.18.0 release:
 ~~~~~~~~~~~~~~~~~~~~~~~~~~~~~~~~~~~~~~~~~~~~~~~~~~
 gpgme_get_ctx_flag                EXTENDED: New flag 'no-auto-check-trustdb'.
 gpgme_set_ctx_flag                EXTENDED: New flag 'no-auto-check-trustdb'.
 GPGME_DECRYPT_ARCHIVE                      NEW.
 GPGME_ENCRYPT_ARCHIVE                      NEW.
 GPGME_SIG_MODE_ARCHIVE                     NEW.
 GPGME_VERIFY_ARCHIVE                       NEW.
 gpgme_verify_flags_t                       NEW.
 gpgme_op_verify_ext_start                  NEW.
 gpgme_op_verify_ext                        NEW.
 cpp: GpgGenCardKeyInteractor::Curve        NEW.
 cpp: GpgGenCardKeyInteractor::setCurve     NEW.
<<<<<<< HEAD
 cpp: Context::WantAddress                  NEW.
=======
 cpp: Data::setFileName            EXTENDED: New overload
>>>>>>> 8d672b3b
 qt: ListAllKeysJob::Option                 NEW.
 qt: ListAllKeysJob::Options                NEW.
 qt: ListAllKeysJob::setOptions             NEW.
 qt: ListAllKeysJob::options                NEW.
 qt: Job::startNow                          NEW.
 qt: ImportJob::startLater                  NEW.
 qt: FileListDataProvider                   NEW.
 qt: EncryptArchiveJob                      NEW.
 qt: Protocol::encryptArchiveJob            NEW.


Noteworthy changes in version 1.18.0 (2022-08-10)
-------------------------------------------------

 * New keylist mode to force refresh via external methods.  [T5951]

 * The keylist operations now create an import result to report the
   result of the locate keylist modes.  [T5951]

 * core: Return BAD_PASSPHRASE error code on symmetric decryption
   failure.  [T5939]

 * cpp, qt: Do not export internal symbols anymore.  [T5906]

 * cpp, qt: Support revocation of own OpenPGP keys.  [T5904]

 * qt: The file name of (signed and) encrypted data can now be set.  [T6056]

 * cpp, qt: Support setting the primary user ID.  [T5938]

 * python: Fix segv(NULL) when inspecting contect after exeception.  [T6060]

 * Interface changes relative to the 1.17.1 release:
 ~~~~~~~~~~~~~~~~~~~~~~~~~~~~~~~~~~~~~~~~~~~~~~~~~~
 GPGME_KEYLIST_MODE_FORCE_EXTERN            NEW.
 GPGME_KEYLIST_MODE_LOCATE_EXTERNAL         NEW.
 cpp: RevocationReason                      NEW.
 cpp: GpgRevokeKeyEditInteractor            NEW.
 cpp: Result::setError                      NEW.
 cpp: KeyListMode::ForceExtern              NEW.
 cpp: KeyListMode::LocateExternal           NEW.
 cpp: KeyListMode::KeyListModeMask          NEW.
 cpp: ImportResult::mergeWith               NEW.
 cpp: KeyListModeSaver                      NEW.
 cpp: Context::setPrimaryUid                NEW.
 cpp: Context::startSetPrimaryUid           NEW.
 qt: RevokeKeyJob                           NEW.
 qt: Protocol::revokeKeyJob                 NEW.
 qt: EncryptJob::setFileName                NEW.
 qt: EncryptJob::fileName                   NEW.
 qt: SignEncryptJob::setFileName            NEW.
 qt: SignEncryptJob::fileName               NEW.
 qt: SetPrimaryUserIDJob                    NEW.
 qt: Protocol::setPrimaryUserIDJob          NEW.

 [c=C38/A27/R0 cpp=C21/A15/R0 qt=C16/A1/R0]

 Release-info: https://dev.gnupg.org/T6128


Noteworthy changes in version 1.17.1 (2022-03-06)
-------------------------------------------------

 * qt: Fix a bug in the ABI compatibility of 1.17.0.  [T5834]

 [c=C37/A26/R0 cpp=C20/A14/R0 qt=C15/A0/R0]

 Release-info: https://dev.gnupg.org/T5872


Noteworthy changes in version 1.17.0 (2022-02-07)
-------------------------------------------------

 * New context flag "key-origin".  [#5733]

 * New context flag "import-filter".  [#5739]

 * New export mode to export secret subkeys.  [#5757]

 * Detect errors during the export of secret keys.  [#5766]

 * New function gpgme_op_receive_keys to import keys from a keyserver
   without first running a key listing.  [#5808]

 * Detect bad passphrase error in certificate import.  [T5713]

 * Allow setting --key-origin when importing keys.  [T5733]

 * Support components "keyboxd", "gpg-agent", "scdaemon", "dirmngr",
   "pinentry", and "socketdir" in gpgme_get_dirinfo.  [T5727,T5613]

 * Under Unix use poll(2) instead of select(2), when available.
   [T2385]

 * Do not use --flat_namespace when linking for macOS.  [T5610]

 * Fix results returned by gpgme_data_* functions.  [T5481]

 * Support closefrom also for glibc.  [rM4b64774b6d]

 * cpp,qt: Add support for export of secret keys and secret subkeys.
   [#5757]

 * cpp,qt: Support for adding existing subkeys to other keys.  [#5770]

 * qt: Extend ChangeExpiryJob to change expiration of primary key
   and of subkeys at the same time.  [#4717]

 * qt: Support WKD lookup without implicit import.  [#5728]

 * qt: Allow specifying an import filter when importing keys.  [#5739]

 * qt: Expect UTF-8 on stderr on Windows.  [rM8fe1546282]

 * qt: Allow retrieving the default value of a config entry.  [T5515]

 * Interface changes relative to the 1.16.0 release:
 ~~~~~~~~~~~~~~~~~~~~~~~~~~~~~~~~~~~~~~~~~~~~~~~~~~
 gpgme_op_receive_keys                      NEW.
 gpgme_op_receive_keys_start                NEW.
 qt: Protocol::secretSubkeyExportJob        NEW.
 cpp: Context::exportSecretSubkeys          NEW.
 cpp: Context::startSecretSubkeyExport      NEW.
 qt: Protocol::secretKeyExportJob      CHANGED: Param 'charset' is ignored.
 cpp: Context::exportKeys                   NEW.
 cpp: Context::startKeyExport               NEW.
 cpp: Context::exportSecretKeys             NEW.
 cpp: Context::startSecretKeyExport         NEW.
 cpp: GpgAddExistingSubkeyEditInteractor    NEW.
 GPGME_EXPORT_MODE_SECRET_SUBKEY            NEW.
 gpgme_set_ctx_flag                    EXTENDED: New flag 'key-origin'.
 gpgme_set_ctx_flag                    EXTENDED: New flag 'import-filter'.
 qt: ChangeExpiryJob::Option                NEW.
 qt: ChangeExpiryJob::Options               NEW.
 qt: ChangeExpiryJob::setOptions            NEW.
 qt: ChangeExpiryJob::options               NEW.
 qt: CryptoConfigEntry::defaultValue        NEW.
 qt: WKDLookupJob                           NEW.
 qt: WKDLookupResult                        NEW.
 qt: Protocol::wkdLookupJob                 NEW.
 qt: ImportJob::setKeyOrigin                NEW.
 qt: ImportJob::keyOrigin                   NEW.
 qt: ImportJob::keyOriginUrl                NEW.
 qt: setImportFilter                        NEW.
 qt: importFilter                           NEW.
 qt: AddExistingSubkeyJob                   NEW.
 qt: Protocol::addExistingSubkeyJob         NEW.

 [c=C37/A26/R0 cpp=C20/A14/R0 qt=C14/A7/R0]

 Release-info: https://dev.gnupg.org/T5819


Noteworthy changes in version 1.16.0 (2021-06-24)
-------------------------------------------------

 * New context flag "cert-expire".  [#5505]

 * New data flags "io-buffer-size" and "sensitive".  [#5478]

 * Increase I/O buffer size from 512 to 4k under Windows.

 * cpp,qt: Add support for trust signatures. [#5421]

 * qt: Add support for flags in LDAP server options. [#5217]

 * qt: Fix too high memory consumption due to QProcess.  [#5475]

 * qt: Do not set empty base DN as query of keyserver URL.  [#5465]

 * qt: Extend SignKeyJob to create signatures with expiration date.
   [5506]

 * python: New optional parameter filter_signatures for decrypt.
   [#5292]

 * Interface changes relative to the 1.15.1 release:
 ~~~~~~~~~~~~~~~~~~~~~~~~~~~~~~~~~~~~~~~~~~~~~~~~~~
 gpgme_set_ctx_flag                    EXTENDED: New flag 'cert-expire'.
 cpp: SignKeyJob::setTrustSignature         NEW.
 cpp: TrustSignatureTrust                   NEW.
 cpp: GpgSignKeyEditInteractor::setTrustSignatureTrust NEW.
 cpp: GpgSignKeyEditInteractor::setTrustSignatureDepth NEW.
 cpp: GpgSignKeyEditInteractor::setTrustSignatureScope NEW.
 cpp: UserID::Signature::isTrustSignature   NEW.
 cpp: UserID::Signature::trustValue         NEW.
 cpp: UserID::Signature::trustDepth         NEW.
 cpp: UserID::Signature::trustScope         NEW.
 gpgme_key_sig_t                       EXTENDED: New field 'trust_depth'.
 gpgme_key_sig_t                       EXTENDED: New field 'trust_value'.
 gpgme_key_sig_t                       EXTENDED: New field 'trust_scope'.
 GPGME_KEYSIGN_FORCE                   NEW.
 qt: CryptoConfig::entry               CHANGED: Added overload; deprecated old

 [c=C36/A25/R0 cpp=C19/A13/R0 qt=C13/A6/R0]

 Release-info: https://dev.gnupg.org/T5499


Noteworthy changes in version 1.15.1 (2021-01-08)
-------------------------------------------------

 * Fix another bug in the secret key export.  [#5046]

 * Make listing of signatures work if only secret keys are listed.  [#3580]

 * Fix build problem on FreeBSD.  [a6220adf30]

 * qt: Avoid empty "rem@gnupg.org" signature notations.  [#5142]

 * python: Fix key_export functions.  [#5149]


 [c=C35/A24/R1 cpp=C18/A12/R1 qt=C12/A5/R1]

 Release-info: https://dev.gnupg.org/T5225


Noteworthy changes in version 1.15.0 (2020-11-12)
-------------------------------------------------

 * New function gpgme_op_setexpire to make changing the expiration
   easier (requires GnuPG 2.1.22). [#4999]

 * New function gpgme_op_revsig to revoke key signatures (requires
   GnuPG 2.2.24). [#5094]

 * Support exporting secret keys. [#5046]

 * cpp: Support for set expire operations in the C++ bindings. [#5003]

 * cpp: Support for revoking key signatures in the C++ bindings. [#5094]

 * qt: Extended ChangeExpiryJob to support changing the expiry of
   subkeys. [#4717]

 * qt: Extended QuickJob to support revoking of key signatures. [#5094]

 * qt: Added QDebug stream operator for GpgME::Error.

 * Require a somewhat newer version of libgpg-error (1.36).

 * Interface changes relative to the 1.14.0 release:
 ~~~~~~~~~~~~~~~~~~~~~~~~~~~~~~~~~~~~~~~~~~~~~~~~~~
 gpgme_op_setexpire_start                   NEW.
 gpgme_op_setexpire                         NEW.
 gpgme_op_revsig_start                      NEW.
 gpgme_op_revsig                            NEW.
 GPGME_REVSIG_LFSEP                         NEW.
 cpp: Context::setExpire                    NEW.
 cpp: Context::startSetExpire               NEW.
 cpp: EngineInfo::Version::operator<=       NEW.
 cpp: EngineInfo::Version::operator>=       NEW.
 cpp: EngineInfo::Version::operator!=       NEW.
 cpp: StatusConsumer                        NEW.
 cpp: StatusConsumerAssuanTransaction       NEW.
 cpp: Context::cancelPendingOperationImmediately NEW.
 cpp: Context::revokeSignature              NEW.
 cpp: Context::startRevokeSignature         NEW.
 cpp: UserID::Signature::operator<          NEW.
 qt: operator<<(QDebug debug, const GpgME::Error &err) NEW.
 qt: QuickJob::startRevokeSignature         NEW.
 qt: QuickJob::result                   CHANGED: Made params 'auditLogAsHtml'
                                                and 'auditLogError' optional.

 [c=C35/A24/R0 cpp=C18/A12/R0 qt=C12/A5/R0]

 Release-info: https://dev.gnupg.org/T5131


Noteworthy changes in version 1.14.0 (2020-07-16)
-------------------------------------------------

 * New keylist mode to force the engine to return the keygrip. [#4820]

 * New export mode to export as OpenSSH public key.  [#4310]

 * New context flag "extended-edit" to enable expert key edit. [#4734]

 * Deprecate the anyway non working trustlist functions.  [#4834]

 * cpp: Add convenience API to obtain remarks. [#4734]

 * cpp: The sign key edit-interactor now supports multiple signatures
   from the same key. [#4734]

 * qt: Extended signkeyjob to handle remarks and multiple signatures.
   [#4734]

 * qt: Added job API for gpg-card.

 * qt: The logging category has been changed to gpg.qgpgme to be more
       consistent with other qt logging categories.

 * Interface changes relative to the 1.13.1 release:
 ~~~~~~~~~~~~~~~~~~~~~~~~~~~~~~~~~~~~~~~~~~~~~~~~~~
 GPGME_KEYLIST_MODE_WITH_KEYGRIP              NEW.
 GPGME_EXPORT_MODE_SSH                        NEW.
 gpgme_user_id_t                         EXTENDED: New field 'uidhash'.
 cpp: UserID::remark                          NEW.
 cpp: UserID::remarks                         NEW.
 cpp: GpgSignKeyEditInteractor::setDupeOk     NEW.
 cpp: Context::exportPublicKeys          EXTENDED: New param 'flags'.
 cpp: Context::startPublicKeyExport      EXTENDED: New param 'flags'.
 cpp: Context::ExportMode                     NEW.
 qt: SignKeyJob::setDupeOk                    NEW.
 qt: SignKeyJob::setRemark                    NEW.
 qt: GpgCardJob                               NEW.
 qt: ExportJob::setExportFlags                NEW.

 [c=C34/A23/R0 cpp=C17/A11/R0 qt=C11/A4/R0]

 Release-info: https://dev.gnupg.org/T4996


Noteworthy changes in version 1.13.1 (2019-06-13)
-------------------------------------------------

 * cpp: gpgme_set_global_flag is now wrapped.  [#4471]

 * w32: Improved handling of unicode install paths.  [#4453]

 * w32: The gpgme_io_spawn error message is now only shown once. [#4453]

 * Fixed a crash introduced in 1.13.0 when working with S/MIME. [#4556]

 * w32: Fixed format string errors introduced in 1.13.0 that could
   cause crashes.  [#4440]

 * w32: Fixed an error in the new diagnostic gpgsm support introduced
   in 1.13.0 that caused crashes in low fd scenarios.  [#4439]

 * python: Fixed a DecryptionError Exception.  [#4478]

 * python: No longer raises BadSignatures from decrypt(verify=True).
   [#4276]

 * Interface changes relative to the 1.13.0 release:
 ~~~~~~~~~~~~~~~~~~~~~~~~~~~~~~~~~~~~~~~~~~~~~~~~~~
 cpp: setGlobalFlag                         NEW.

 [c=C33/A22/R1 cpp=C16/A10/R0 qt=C10/A3/R4]

 Release-info: https://dev.gnupg.org/T4551


Noteworthy changes in version 1.13.0 (2019-03-26)
-------------------------------------------------

 * Support GPGME_AUDITLOG_DIAG for gpgsm.  [#4426]

 * New context flag "trust-model".

 * Removed support for WindowsCE and Windows ME.

 * Aligned the gpgrt-config code with our other libaries.

 * Auto-check for all installed Python versions.  [#3354]

 * Fixed generating card key in the C++ bindings.  [#4428]

 * Fixed a segv due to bad parameters in genkey.  [#4192]

 * Fixed crash if the plaintext is ignored in a CMS verify.

 * Fixed memleak on Windows.  [T4238]

 * Tweaked the Windows I/O code.

 * Fixed random crashes on Windows due to closing an arbitrary
   handle.  [#4237]

 * Fixed a segv on Windows.  [#4369]

 * Fixed test suite problems related to dtags.  [#4298]

 * Fixed bunch of python bugs.  [#4242,commit 9de1c96ac3cf]

 * Several fixes to the Common Lisp bindings.

 * Fixed minor bugs in gpgme-json.  [#4331,#4341,#4342,#4343

 * Require trace level 8 to dump all I/O data.

 * The compiler must now support variadic macros.

 * Interface changes relative to the 1.12.0 release:
 ~~~~~~~~~~~~~~~~~~~~~~~~~~~~~~~~~~~~~~~~~~~~~~~~~~
 gpgme_set_ctx_flag               EXTENDED: New flag 'trust-model'.
 cpp: Context::create                       NEW.
 cpp: Key::isBad                            NEW.
 cpp: Subkey::isBad                         NEW.
 cpp: UserID::isBad                         NEW.
 cpp: UserID::Signature::isBad              NEW.
 cpp: GenCardKeyInteractor::setAlgo         NEW.

 [c=C33/A22/R0 cpp=C15/A9/R0 qt=C10/A3/R3]

 Release-info: https://dev.gnupg.org/T4376


Noteworthy changes in version 1.12.0 (2018-10-08)
-------------------------------------------------

 * Enhanced the JSON based interface tool gpgme-json to support Native
   Messaging as well as new Javascript code to support the browser
   site.  See lang/js/README for details.

 * Major overhaul of the Python language bindings documentation.

 * Even for old versions of gpg a missing MDC will now lead to a
   decryption failure.

 * Added context flag "auto-key-locate" to control the
   behavior of GPGME_KEYLIST_MODE_LOCATE.

 * New data function to create a data object from an estream.

 * Add more interfaces to the C++ bindings.

 * Improved error codes on decryption failure.

 * Lots of minor fixes.

 * Interface changes relative to the 1.11.1 release:
 ~~~~~~~~~~~~~~~~~~~~~~~~~~~~~~~~~~~~~~~~~~~~~~~~~~
 gpgme_data_new_from_estream                NEW.
 gpgme_decrypt_result_t           EXTENDED: New field legacy_cipher_nomdc.
 gpgme_set_ctx_flag               EXTENDED: New flag 'ignore-mdc-error'.
 GPGME_AUDITLOG_DEFAULT                     NEW.
 GPGME_AUDITLOG_DIAG                        NEW.
 gpgme_set_ctx_flag               EXTENDED: New flag 'auto-key-locate'.
 cpp: DecryptionResult::sessionKey          NEW.
 cpp: DecryptionResult::symkeyAlgo          NEW.
 cpp: DecryptionResult::isLegacyCipherNoMDC New.
 cpp: Data::rewind                          NEW.
 cpp: Context::setFlag                      NEW.
 cpp: Context::getFlag                      NEW.
 cpp: Context::createKeyEx                  NEW.

 [c=C32/A21/R0 cpp=C14/A8/R0 qt=C10/A3/R2]

 Release-info: https://dev.gnupg.org/T4109


Noteworthy changes in version 1.11.1 (2018-04-20)
-------------------------------------------------

 * Fixed build problems in the 1.11.0 release.

 * Added C++ interfaces which were planned for 1.11.0.

 * Interface changes relative to the 1.10.0 release:
 ~~~~~~~~~~~~~~~~~~~~~~~~~~~~~~~~~~~~~~~~~~~~~~~~~~
 cpp: Key::origin                     NEW.
 cpp: Key::lastUpdate                 NEW.
 cpp: UserID::origin                  NEW.
 cpp: UserID::lastUpdate              NEW.

 [c=C31/A20/R1 cpp=C13/A7/R0 qt=C10/A3/R2]


Noteworthy changes in version 1.11.0 (2018-04-18)
-------------------------------------------------

 * New encryption API to support direct key specification including
   hidden recipients option and taking keys from a file.  This also
   allows to enforce the use of a subkey.

 * New encryption flag for the new API to enforce the use of plain
   mail addresses (addr-spec).

 * The import API can now tell whether v3 keys are skipped.  These old
   and basically broken keys are not anymore supported by GnuPG 2.1.

 * The decrypt and verify API will now return the MIME flag as
   specified by RFC-4880bis.

 * The offline mode now has an effect on gpg by disabling all network
   access.  [#3831]

 * A failed OpenPGP verification how returns the fingerprint of the
   intended key if a recent gpg version was used for signature
   creation.

 * New tool gpgme-json as native messaging server for web browsers.
   As of now public key encryption and decryption is supported.
   Requires Libgpg-error 1.29.

 * New context flag "request-origin" which has an effect when used
   with GnuPG 2.2.6 or later.

 * New context flag "no-symkey-cache" which has an effect when used
   with GnuPG 2.2.7 or later.

 * New convenience constant GPGME_KEYLIST_MODE_LOCATE.

 * Improved the Python documentation.

 * Fixed a potential regression with GnuPG 2.2.6 or later.

 * Fixed a crash in the Python bindings on 32 bit platforms.  [#3892]

 * Various minor fixes.

 * Interface changes relative to the 1.10.0 release:
 ~~~~~~~~~~~~~~~~~~~~~~~~~~~~~~~~~~~~~~~~~~~~~~~~~~
 gpgme_op_encrypt_ext             NEW.
 gpgme_op_encrypt_ext_start       NEW.
 gpgme_op_encrypt_sign_ext        NEW.
 gpgme_op_encrypt_sign_ext_start  NEW.
 GPGME_ENCRYPT_WANT_ADDRESS       NEW.
 GPGME_KEYLIST_MODE_LOCATE        NEW.
 gpgme_import_result_t            EXTENDED: New field 'skipped_v3_keys'.
 gpgme_decrypt_result_t           EXTENDED: New field 'symkey_algo'.
 gpgme_decrypt_result_t           EXTENDED: New field 'is_mime'.
 gpgme_verify_result_t            EXTENDED: New field 'is_mime'.
 cpp: Key::locate                 NEW.
 cpp: Data::toString              NEW.
 cpp: ImportResult::numV3KeysSkipped  NEW.

 [c=C31/A20/R0 cpp=C12/A6/R0 qt=C10/A3/R1]


Noteworthy changes in version 1.10.0 (2017-12-12)
-------------------------------------------------

 * Now returns more specific error codes for decryption to distinguish
   between bad passphrase, user canceled, and no secret key.

 * Now returns key origin information if available.

 * Added context flag "auto-key-retrieve" to selectively enable the
   corresponding gpg option.

 * Added flag is_de_vs to decryption and verify results.

 * py: Use SEEK_SET as default for data.seek.

 * cpp: Various new APIs.

 * Reduced spawn overhead on Linux again.  Added new configure option
   --disable-linux-getdents to disable this feature for very old
   Linux versions.

 * Improved the Python bindings build system.

 * Made the test suite less fragile.

 * Interface changes relative to the 1.9.0 release:
 ~~~~~~~~~~~~~~~~~~~~~~~~~~~~~~~~~~~~~~~~~~~~~~~~~~
 gpgme_decrypt_result_t      EXTENDED: New field 'is_de_vs'.
 gpgme_signature_t           EXTENDED: New field 'is_de_vs'.
 gpgme_keyorg_t              NEW.
 gpgme_op_delete_ext         NEW.
 gpgme_op_delete_ext_start   NEW.
 GPGME_DELETE_ALLOW_SECRET   NEW.
 GPGME_DELETE_FORCE          NEW.
 gpgme_op_conf_dir           NEW.
 gpgme_set_ctx_flag          EXTENDED: New flag 'auto-key-retrieve'.
 cpp: DecryptionResult::isDeVs         NEW.
 cpp: Signature::isDeVs                NEW.
 cpp: EngineInfo::Version::operator>   NEW.
 cpp: Context::createKey               NEW.
 cpp: Context::startCreateKey          NEW.
 cpp: Context::createSubkey            NEW.
 cpp: Context::startCreateSubkey       NEW.
 qt: QuickJob                          NEW.
 py: DecryptResult           EXTENDED: New boolean field 'is_de_vs'.
 py: Signature               EXTENDED: New boolean field 'is_de_vs'.
 py: GpgError                EXTENDED: Partial results in 'results'.

 [c=C30/A19/R0 cpp=C11/A5/R0 qt=C10/A3/R0]


Noteworthy changes in version 1.9.0 (2017-03-28)
------------------------------------------------

 * Clarified meaning of the 'expire' parameter of gpgme_op_createkey
   and gpgme_op_createsubkey.  New flag to force a key without an
   expiration date.

 * New function gpgme_op_keylist_from_data_start to list keys from
   data objects without importing them.

 * New function gpgme_op_set_uid_flag to flag a key as primary.

 * New function gpgme_op_decrypt_ext to run decryption with special
   flags.  This can for example be used to unwrap keys (remove only
   the encryption layer).

 * New encryption flags to wrap a key (adding an encryption layer to
   an OpenPGP message) or to create anonymously encrypted messages.

 * Support for adduid and revuid operations in the C++ bindings.

 * Support for smartcard key generation in the C++ bindings.

 * Several new functions for the Python binding.

 * Many smaller bug fixes.

 * Interface changes relative to the 1.8.0 release:
 ~~~~~~~~~~~~~~~~~~~~~~~~~~~~~~~~~~~~~~~~~~~~~~~~~~
 gpgme_op_createkey          CHANGED: Meaning of 'expire' parameter.
 gpgme_op_createsubkey       CHANGED: Meaning of 'expire' parameter.
 GPGME_CREATE_NOEXPIRE       NEW.
 gpgme_key_t                 EXTENDED: New field 'origin'.
 gpgme_key_t                 EXTENDED: New field 'last_update'.
 gpgme_subkey_t              EXTENDED: New field 'is_de_vs'.
 gpgme_user_id_t             EXTENDED: New field 'origin'.
 gpgme_user_id_t             EXTENDED: New field 'last_update'.
 gpgme_op_keylist_from_data_start NEW.
 gpgme_op_set_uid_flag_start      NEW.
 gpgme_op_set_uid_flag            NEW.
 gpgme_op_decrypt_ext_start       NEW.
 gpgme_op_decrypt_ext             NEW.
 GPGME_ENCRYPT_THROW_KEYIDS       NEW.
 GPGME_ENCRYPT_WRAP               NEW.
 GPGME_DECRYPT_VERIFY             NEW.
 GPGME_DECRYPT_UNWRAP             NEW.
 gpgme_data_rewind                UN-DEPRECATE.
 cpp: Context::revUid(const Key&, const char*)      NEW.
 cpp: Context::startRevUid(const Key&, const char*) NEW.
 cpp: Context::addUid(const Key&, const char*)      NEW.
 cpp: Context::startAddUid(const Key&, const char*) NEW.
 cpp: Key::UserID::revoke()                         NEW.
 cpp: Key::addUid()                                 NEW.
 cpp: Key::isDeVs                                   NEW.
 cpp: GpgGenCardKeyInteractor                       NEW.
 cpp: Subkey::keyGrip                               NEW.
 cpp: Subkey::isDeVs                                NEW.
 cpp: Data::toKeys                                  NEW.
 cpp: Context::setDecryptFlags                      NEW.
 cpp: Context::decrypt                         EXTENDED: Flags added.
 cpp: Context::startDecrypt                    EXTENDED: Flags added.
 cpp: Context::decryptAndVerify                EXTENDED: Flags added.
 cpp: Context::startCombinedDecryptionAndVerification EXTENDED: Flags.
 cpp: Context::encryptFlags                    EXTENDED: New flags.
 qt: CryptoConfig::stringValueList()                NEW.
 py: Context.__init__        EXTENDED: New keyword arg home_dir.
 py: Context.home_dir        NEW.
 py: Context.keylist         EXTENDED: New keyword arg mode.
 py: Context.keylist         EXTENDED: New keyword arg source.
 py: Context.create_key      NEW.
 py: Context.create_subkey   NEW.
 py: Context.key_add_uid     NEW.
 py: Context.key_revoke_uid  NEW.
 py: Context.key_sign        NEW.
 py: Context.key_tofu_policy NEW.
 py: core.pubkey_algo_string NEW.
 py: core.addrspec_from_uid  NEW.

 [c=C29/A18/R0 cpp=C10/A4/R0 qt=C9/A2/R0]


Noteworthy changes in version 1.8.0 (2016-11-16)
------------------------------------------------

 * The module of the Python bindings has been renamed to 'gpg'.

 * New interface to query current software versions.

 * New feature to use gpg's --{show,override}session-key options.

 * New interface to set the sender of a mail.

 * qt: Added Distinguished Name parser from libkleo

 * The --homedir option is now used with recent gpgconf versions.

 * On 64 bit Windows systems gpgconf is now properly located.

 * The internal locking functions have been replaced by libgpg-error
   locking functions.

 * Interface changes relative to the 1.7.1 release:
 ~~~~~~~~~~~~~~~~~~~~~~~~~~~~~~~~~~~~~~~~~~~~~~~~~~
 gpgme_set_sender                NEW.
 gpgme_get_sender                NEW.
 gpgme_op_query_swdb             NEW.
 gpgme_op_query_swdb_result      NEW.
 gpgme_query_swdb_result_t       NEW.
 gpgme_get_ctx_flag              NEW.
 gpgme_decrypt_result_t          EXTENDED: New field session_key.
 qt: DN                          NEW.
 qt: DN::Attribute               NEW.
 qt: Job::context(Job*)          NEW.
 cpp: EngineInfo::Version::Version(const char*) NEW.
 cpp: EngineInfo::Version::Version()            NEW.
 cpp: SwdbResult                                NEW.
 cpp: Context::setSender(const char*)           NEW.
 cpp: Context::getSender()                      NEW.

 [c=C28/A17/R0 cpp=C9/A3/R0 qt=C8/A1/R0]


Noteworthy changes in version 1.7.1 (2016-10-18)
------------------------------------------------

 * Fixed problems with the new language bindings.

 * New helper function gpgme_addrspec_from_uid.

 * Use option --exit-on-status-write-error with newer gpg versions.

 * qt: Missed API from the Qt Binding inclusion has
   been added again.

 * qt: abstractimportjob.h is now installed to that
   ImportJobs can be used again.

 * qt: Fixed spelling error in API (startReceive).

 * Interface changes relative to the 1.7.0 release:
 ~~~~~~~~~~~~~~~~~~~~~~~~~~~~~~~~~~~~~~~~~~~~~~~~~~
 gpgme_addrspec_from_uid         NEW.
 qt: WksPublishJob::startRecieve RENAMED to ::startReceive.
 qt: MultiDeleteJob              NEW.
 qt: AbstractImportJob           NEW.
 qt: SpecialJob                  NEW.
 cpp: Signature::key(bool, bool)              NEW.
 cpp: UserID::addrSpecFromString(const char*) NEW.
 cpp: UserID::addrSpec()                      NEW.

 [c=C27/A16/R0 cpp=C8/A2/R0 qt=C7/A0/R0]


Noteworthy changes in version 1.7.0 (2016-09-21)
------------------------------------------------

 * New language bindings for Python 2 and 3.

 * New language Bindings for C++ and the Qt-Framework API.

 * New functions gpgme_op_createkey and gpgme_op_createsubkey to make
   key creation easier (requires GnuPG 2.1).

 * New functions gpgme_op_adduid and gpgme_op_revuid to make user id
   management easier (requires GnuPG 2.1).

 * New function gpgme_op_keysign to make key signing easier (requires
   GnuPG 2.1).

 * New function gpgme_op_interact to replace the now deprecated
   functions gpgme_op_edit and gpgme_op_card_edit.

 * New function gpgme_pubkey_algo_string to convert a public key
   algorithm into a GnuPG 2.1 style string.

 * Support for GnuPG 2.1's TOFU trust model.

 * Notation flags are now correctly set on verify.

 * New global flag "require-gnupg" to set a minimal gnupg version.

 * More supported items in gpgme_get_dirinfo.

 * New function gpgme_data_set_flag and flag "size-hint".

 * New function gpgme_set_ctx_flag and flags "full-status" and
   "raw-description".

 * Improved gpgme_data_identify to distinguish more file types.

 * New flag GPGME_ENCRYPT_SYMMETRIC for gpgme_op_encrypt to allow
   mixed public key and symmetric encryption.

 * New field KEYGRIP in gpgme_subkey_t.  New fields FPR in gpgme_key_t.

 * New flag GPGME_DATA_ENCODING_MIME to declare that the encrypted or
   signed data is a valid MIME part.  This is to support future GnuPG
   versions.

 * Interface changes relative to the 1.6.0 release:
 ~~~~~~~~~~~~~~~~~~~~~~~~~~~~~~~~~~~~~~~~~~~~~~~~~~
 gpgme_pubkey_algo_string       NEW.
 GPGME_PK_EDDSA                 NEW.
 gpgme_set_ctx_flag             NEW.
 gpgme_data_set_flag            NEW.
 gpgme_op_createkey             NEW.
 gpgme_op_createkey_start       NEW.
 gpgme_op_createsubkey          NEW.
 gpgme_op_createsubkey_start    NEW.
 gpgme_op_adduid_start          NEW.
 gpgme_op_adduid                NEW.
 gpgme_op_revuid_start          NEW.
 gpgme_op_revuid                NEW.
 gpgme_op_keysign_start         NEW.
 gpgme_op_keysign               NEW.
 gpgme_op_tofu_policy_start     NEW.
 gpgme_op_tofu_policy           NEW.
 gpgme_op_interact_start        NEW.
 gpgme_op_interact              NEW.
 gpgme_interact_cb_t            NEW.
 gpgme_op_edit_start            DEPRECATED.
 gpgme_op_edit                  DEPRECATED.
 gpgme_op_card_edit_start       DEPRECATED.
 gpgme_op_card_edit             DEPRECATED.
 gpgme_edit_cb_t                DEPRECATED.
 gpgme_status_code_t            DEPRECATED.
 gpgme_genkey_result_t          EXTENDED: New fields pubkey and seckey.
 gpgme_signature_t              EXTENDED: New field key.
 gpgme_key_t                    EXTENDED: New field fpr.
 gpgme_subkey_t                 EXTENDED: New field keygrip.
 gpgme_user_id_t                EXTENDED: New field tofu.
 gpgme_tofu_policy_t            NEW.
 gpgme_tofu_info_t              NEW.
 GPGME_STATUS_KEY_CONSIDERED    NEW.
 GPGME_STATUS_TOFU_USER         NEW.
 GPGME_STATUS_TOFU_STATS        NEW.
 GPGME_STATUS_TOFU_STATS_LONG   NEW.
 GPGME_STATUS_NOTATION_FLAGS    NEW.
 GPGME_KEYLIST_MODE_WITH_TOFU   NEW.
 GPGME_DATA_TYPE_PGP_ENCRYPTED  NEW.
 GPGME_DATA_TYPE_PGP_SIGNATURE  NEW.
 GPGME_DATA_ENCODING_MIME       NEW.
 GPGME_ENCRYPT_SYMMETRIC        NEW.
 GPGME_CREATE_SIGN              NEW.
 GPGME_CREATE_ENCR              NEW.
 GPGME_CREATE_CERT              NEW.
 GPGME_CREATE_AUTH              NEW.
 GPGME_CREATE_NOPASSWD          NEW.
 GPGME_CREATE_SELFSIGNED        NEW.
 GPGME_CREATE_NOSTORE           NEW.
 GPGME_CREATE_WANTPUB           NEW.
 GPGME_CREATE_WANTSEC           NEW.
 GPGME_CREATE_FORCE             NEW.
 GPGME_KEYSIGN_LOCAL            NEW.
 GPGME_KEYSIGN_LFSEP            NEW.
 GPGME_INTERACT_CARD            NEW.

 [c=C26/A15/R0 cpp=C6/A0/R1 qt=C6/A0/R1]


Noteworthy changes in version 1.6.0 (2015-08-26) [C25/A14/R0]
------------------------------------------------

 * Added gpgme_set_offline to do a key listinging w/o requiring CRL.

 * Added gpgme_set_status_cb to allow a user to see some status
   messages.

 * Added an export mode for secret keys.

 * More precise error codes are returned if GnuPG >= 2.1.8 is used.

 * The passphrase handler for the loopback mode has been improved and may
   also be used with genkey.

 * [w32] The standard GnuPG 2.1 install directory is now searched for
   gpgconf.exe before a registry specified directory and the Gpg4win
   install directory.

 * [w32] gpgme-w32spawn.exe will now only be searched in the gpgme DLL
   directory.

 * Interface changes relative to the 1.5.1 release:
 ~~~~~~~~~~~~~~~~~~~~~~~~~~~~~~~~~~~~~~~~~~~~~~~~~~
 gpgme_set_offline              NEW.
 gpgme_get_offline              NEW.
 gpgme_set_status_cb            NEW.
 gpgme_get_status_cb            NEW.
 GPGME_EXPORT_MODE_SECRET       NEW
 GPGME_EXPORT_MODE_RAW          NEW.
 GPGME_EXPORT_MODE_PKCS12       NEW.


Noteworthy changes in version 1.5.5 (2015-06-08) [C24/A13/R4]
------------------------------------------------

 * Fixed crash in key listings for user ids with a backslash.

 * Fixed regression for GPGSM use with GnuPG < 2.1.

 * Properly set signature summary for revoked OpenPGP keys.


Noteworthy changes in version 1.5.4 (2015-04-13) [C24/A13/R3]
------------------------------------------------

 * Fixed a possible crash in the debug code.

 * Fixed building for Windows with newer versions of Mingw.


Noteworthy changes in version 1.5.3 (2014-12-11) [C24/A13/R2]
-------------------------------------------------------------

 * The export key functions do now return an error if used with the
   latest GnuPG version.


Noteworthy changes in version 1.5.2 (2014-11-21) [C24/A13/R1]
-------------------------------------------------------------

 * gpgme-tool is now installed.

 * Fix external listing for modern keyservers.

 * Minor other fixes.


Noteworthy changes in version 1.5.1 (2014-07-30) [C24/A13/R0]
-------------------------------------------------------------

 * Fixed possible overflow in gpgsm and uiserver engines.
   [CVE-2014-3564]

 * Added support for GnuPG 2.1's --with-secret option.

 * Interface changes relative to the 1.5.0 release:
 ~~~~~~~~~~~~~~~~~~~~~~~~~~~~~~~~~~~~~~~~~~~~~~~~~~
 GPGME_KEYLIST_MODE_WITH_SECRET NEW.


Noteworthy changes in version 1.5.0 (2014-05-21) [C23/A12/R0]
-------------------------------------------------------------

 * On Unices the engine file names are not not anymore hardwired but
   located via the envvar PATH.  All options to set the name of the
   engines for the configure run are removed.

 * If GPGME finds the gpgconf binary it defaults to using gpg2 or
   whatever gpgconf tells as name for the OpenPGP engine.  If gpgconf
   is not found, GPGME looks for an engine named "gpg".

 * New feature to use the gpgme I/O subsystem to run arbitrary
   commands.

 * New flag to use encryption without the default compression step.

 * New function to access "gpg-conf --list-dirs"

 * New configure option --enable-fixed-path for use by Android.

 * Support ECC algorithms.

 * Interface changes relative to the 1.4.3 release:
 ~~~~~~~~~~~~~~~~~~~~~~~~~~~~~~~~~~~~~~~~~~~~~~~~~~
 gpgme_get_dirinfo              NEW.
 gpgme_op_spawn_start           NEW.
 gpgme_op_spawn                 NEW.
 GPGME_PROTOCOL_SPAWN           NEW.
 GPGME_SPAWN_DETACHED           NEW.
 GPGME_SPAWN_ALLOW_SET_FG       NEW.
 GPGME_ENCRYPT_NO_COMPRESS      NEW.
 GPGME_PK_ECC                   NEW.
 GPGME_MD_SHA224                NEW.
 gpgme_subkey_t                 EXTENDED: New field curve.
 GPGME_STATUS_PLAINTEXT_LENGTH  NEW.
 GPGME_STATUS_MOUNTPOINT        NEW.
 GPGME_STATUS_PINENTRY_LAUNCHED NEW.
 GPGME_STATUS_ATTRIBUTE         NEW.
 GPGME_STATUS_BEGIN_SIGNING     NEW.
 GPGME_STATUS_KEY_NOT_CREATED   NEW.


Noteworthy changes in version 1.4.3 (2013-08-12) [C22/A11/R0]
-------------------------------------------------------------

 * The default engine names are now taken from the output of gpgconf.
   If gpgconf is not found the use of gpg 1 is assumed.

 * Under Windows the default engines names are first searched in the
   installation directory of the gpgme DLL.

 * New function gpgme_data_identify to detect the type of a message.

 * Interface changes relative to the 1.4.2 release:
 ~~~~~~~~~~~~~~~~~~~~~~~~~~~~~~~~~~~~~~~~~~~~~~~~~~
 gpgme_signers_count            NEW.
 gpgme_data_type_t              NEW.
 gpgme_data_identify            NEW.


Noteworthy changes in version 1.4.2 (2013-05-28) [C21/A10/R0]
-------------------------------------------------------------

 * Allow symmetric encryption with gpgme_op_encrypt_sign.

 * Fixed mismatching off_t definitions on Windows.

 * Interface changes relative to the 1.4.1 release:
 ~~~~~~~~~~~~~~~~~~~~~~~~~~~~~~~~~~~~~~~~~~~~~~~~~~
 gpgme_off_t                    NEW.
 gpgme_size_t                   NEW.
 GPGME_PROTOCOL_OPENPGP         NEW alias.


Noteworthy changes in version 1.4.1 (2013-05-01) [C20/A9/R1]
------------------------------------------------------------

 * Fixed reading of gpg.conf files with excessive use of the group
   option.

 * Fixed building with the i686-w64-mingw32 toolchain.

 * Disabled FD passing by default for Apple.


Noteworthy changes in version 1.4.0 (2013-02-26) [C20/A9/R0]
------------------------------------------------------------

 * New function gpgme_set_global_flag to help debugging on Android.

 * New function gpgme_io_writen as a convenience wrapper around
   gpgme_io_write.

 * New functions to support the pinentry mode feature of GnuPG 2.1.

 * New macro GPGME_VERSION_NUMBER to allow supporting different API
   versions without the need for a configure test.

 * Several improvements for gpgme-tool.

 * Better logging of the common "invalid engine" error code.

 * Support for FD passing is now enabled by default.  The configure
   option --disable-fd-passing may be used to disable this.

 * Interface changes relative to the 1.3.1 release:
 ~~~~~~~~~~~~~~~~~~~~~~~~~~~~~~~~~~~~~~~~~~~~~~~~~~
 GPGME_VERSION_NUMBER           NEW.
 gpgme_io_writen                NEW.
 gpgme_set_global_flag          NEW.
 gpgme_set_pinentry_mode        NEW.
 gpgme_get_pinentry_mode        NEW.
 gpgme_pinentry_mode_t          NEW.
 GPGME_PINENTRY_MODE_DEFAULT    NEW.
 GPGME_PINENTRY_MODE_ASK        NEW.
 GPGME_PINENTRY_MODE_CANCEL     NEW.
 GPGME_PINENTRY_MODE_ERROR      NEW.
 GPGME_PINENTRY_MODE_LOOPBACK   NEW.


Noteworthy changes in version 1.3.2 (2012-05-02)
------------------------------------------------

 * Remove support for libgpgme-pth.  As far as we know, this was never used,
   and GnuPG is going to use our own npth in the future.

 * Fix signature summary information for a missing X.509 key.

 * Fix parsing of dates >= year 2038.


Noteworthy changes in version 1.3.1 (2011-06-16)
------------------------------------------------

 * Ported to Windows CE.

 * Detect GPG versions not supporting ---passwd.

 * Interface changes relative to the 1.3.0 release:
 ~~~~~~~~~~~~~~~~~~~~~~~~~~~~~~~~~~~~~~~~~~~~~~~~~~
 GPGME_EXPORT_MODE_MINIMAL      NEW
 GPGME_STATUS_SUCCESS		NEW
 gpgme_err_code_from_syserror   NEW
 gpgme_err_set_errno            NEW
 gpgme_error_from_errno		CHANGED: Return gpgme_error_t (compatible type).
 gpgme_error_from_syserror      NEW
 ~~~~~~~~~~~~~~~~~~~~~~~~~~~~~~~~~~~~~~~~~~~~~~~~~~


Noteworthy changes in version 1.3.0 (2010-01-11)
------------------------------------------------

 * GPGME does not come with an internal libassuan version anymore.
   The external libassuan 1.1.0 release or later is required.  For
   application programmers on systems that can resolve inter-library
   dependencies at runtime, this is a transparent change.

 * New engine GPGME_PROTOCOL_G13 to support the new g13 tool.

 * New engine GPGME_PROTOCOL_UISERVER to support UI Servers.

 * New API to change the passphrase of a key.

 * Interface changes relative to the 1.2.0 release:
 ~~~~~~~~~~~~~~~~~~~~~~~~~~~~~~~~~~~~~~~~~~~~~~~~~~~~~~~~~~~~~~~~~~~~~~~~~~~
 GPGME_STATUS_INV_SGNR    NEW.
 GPGME_STATUS_NO_SGNR     NEW.
 GPGME_PROTOCOL_G13	  NEW.
 gpgme_op_g13_mount	  NEW.
 gpgme_g13_result_t	  NEW.
 GPGME_PK_ECDSA           NEW.
 GPGME_PK_ECDH            NEW.
 gpgme_op_passwd_start    NEW.
 gpgme_op_passwd          NEW.
 ~~~~~~~~~~~~~~~~~~~~~~~~~~~~~~~~~~~~~~~~~~~~~~~~~~~~~~~~~~~~~~~~~~~~~~~~~~~


Noteworthy changes in version 1.2.0 (2009-06-18)
------------------------------------------------

 * New encryption flag GPGME_ENCRYPT_NO_ENCRYPT_TO to disable default
   recipients.

 * gpgme_new will fail if gpgme_check_version was not called, or a
   selftest failed (for example, if -mms-bitfields was not used on
   MingW32 targets).

 * New functions gpgme_io_read and gpgme_io_write for use with
   gpgme_passphrase_cb_t and gpgme_edit_cb_t functions.

 * New functions gpgme_result_ref and gpgme_result_unref to detach
   result structures from a context.

 * New functions gpgme_op_export_keys_start and gpgme_op_export_keys
   that allow to specify exported keys through gpgme_key_t objects
   instead of patterns.

 * New mode of operation gpgme_export_mode_t that allows exporting
   external keys.

 * Interface changes relative to the 1.1.7 release:
 ~~~~~~~~~~~~~~~~~~~~~~~~~~~~~~~~~~~~~~~~~~~~~~~~~~~~~~~~~~~~~~~~~~~~~~~~~~~~
 GPGME_KEYLIST_MODE_EPHEMERAL   NEW.
 GPGME_PROTOCOL_ASSUAN          NEW.
 gpgme_assuan_data_cb_t         NEW.
 gpgme_assuan_inquire_cb_t      NEW.
 gpgme_assuan_status_cb_t       NEW.
 gpgme_op_assuan_transact_start NEW.
 gpgme_op_assuan_transact       NEW.
 gpgme_op_assuan_result         NEW.
 gpgme_op_import_keys           NEW.
 gpgme_op_import_keys_start     NEW.
 gpgme_subkey_t                 EXTENDED: New fields is_cardkey, card_number.
 GPGME_ENCRYPT_NO_ENCRYPT_TO    NEW.
 gpgme_check_version            CHANGED: Is now a macro.
 gpgme_new                      EXTENDED: More failure codes.
 gpgme_io_read                  NEW.
 gpgme_io_write                 NEW.
 gpgme_result_ref               NEW.
 gpgme_result_unref             NEW.
 gpgme_export_mode_t            NEW.
 gpgme_export_ext_start         EXTENDED: Arg RESERVED is now a MODE flag.
 gpgme_op_export                EXTENDED: Arg RESERVED is now a MODE flag.
 gpgme_op_export_ext_start      EXTENDED: Arg RESERVED is now a MODE flag.
 gpgme_op_export_ext            EXTENDED: Arg RESERVED is now a MODE flag.
 gpgme_op_export_keys_start     NEW.
 gpgme_op_export_keys           NEW.
 GPGME_DATA_ENCODING_URL        NEW.
 GPGME_DATA_ENCODING_URL0       NEW.
 GPGME_DATA_ENCODING_URLESC     NEW.
 ~~~~~~~~~~~~~~~~~~~~~~~~~~~~~~~~~~~~~~~~~~~~~~~~~~~~~~~~~~~~~~~~~~~~~~~~~~~~


Noteworthy changes in version 1.1.8 (2008-12-08)
------------------------------------------------

 * SIGPIPE is now again ignored as described in the manual.  Fixes
   regression introduced with 1.1.6.


Noteworthy changes in version 1.1.7 (2008-10-17)
------------------------------------------------

 * Using GPGME_KEYLIST_MODE_LOCAL combined with
   GPGME_KEYLIST_MODE_EXTERN is now supported; it uses the
   --locate-keys feature of gpg (>= 2.0.10).

 * The encoding of gpgme_data_t objects can affect the output encoding
   of export, sign and encrypt operations now (the same operations
   that are also affected by the ASCII mode switch).  We believe this
   change in the ABI is innocent enough not to break existing
   applications (it only affects the S/MIME backend on certain
   operations).

 * The reference manual now includes the specification of "The GnuPG
   UI Server protocol".

 * A new function gpgme_cancel_async can be used to asynchronously
   cancel any pending operation at any time, from any thread.

 * Interface changes relative to the 1.1.6 release:
 ~~~~~~~~~~~~~~~~~~~~~~~~~~~~~~~~~~~~~~~~~~~~~~~~~~~~~~~~~~~~~~~~~~~~~~~~~~~~
gpgme_op_encrypt		CHANGED: Output encoding can affect result.
gpgme_op_encrypt_start		CHANGED: Output encoding can affect result.
gpgme_op_encrypt_sign		CHANGED: Output encoding can affect result.
gpgme_op_encrypt_sign_start	CHANGED: Output encoding can affect result.
gpgme_op_sign			CHANGED: Output encoding can affect result.
gpgme_op_sign_start		CHANGED: Output encoding can affect result.
gpgme_op_export			CHANGED: Output encoding can affect result.
gpgme_op_export_start		CHANGED: Output encoding can affect result.
gpgme_op_export_ext		CHANGED: Output encoding can affect result.
gpgme_op_export_ext_start	CHANGED: Output encoding can affect result.
gpgme_cancel_async		NEW
 ~~~~~~~~~~~~~~~~~~~~~~~~~~~~~~~~~~~~~~~~~~~~~~~~~~~~~~~~~~~~~~~~~~~~~~~~~~~~


Noteworthy changes in version 1.1.6 (2008-01-04)
------------------------------------------------

 * Bug fixes for for W32.

 * A new, experimental (and thus undocumented and potentially
   unstable) interface for accessing gpg-conf through GPGME has been
   added.

 * Interface changes relative to the 1.1.1 release:
 ~~~~~~~~~~~~~~~~~~~~~~~~~~~~~~~~~~~~~~~~~~~~~~~~~~~~~~~~~~~~~~~~~~~~~~~~~~~~
 gpgme_signature_t               EXTENDED: New field chain_model.
 gpgme_op_getauditlog_start      NEW.
 gpgme_op_getauditlog            NEW.
 GPGME_AUDITLOG_HTML             NEW.
 GPGME_AUDITLOG_WITH_HELP        NEW.
 ~~~~~~~~~~~~~~~~~~~~~~~~~~~~~~~~~~~~~~~~~~~~~~~~~~~~~~~~~~~~~~~~~~~~~~~~~~~~


Noteworthy changes in version 1.1.5 (2007-07-09)
------------------------------------------------

 * Bug and portability fixes (mainly for W32).


Noteworthy changes in version 1.1.4 (2007-03-05)
------------------------------------------------

 * Detect and bail out on double plaintext messages.  This is required
   so that applications can properly detect the signed parts of a
   message.  Actual there is now a double protection as GnuPG 1.4.7
   will detect this case too.


Noteworthy changes in version 1.1.3 (2007-01-29)
------------------------------------------------

 * Fixed a memory leak in gpgme_data_release_and_get_mem.

 * Fixed a bug in Windows command line quoting.


Noteworthy changes in version 1.1.2 (2006-03-02)
------------------------------------------------

 * Fixed a bug in the W32 glib backend.


Noteworthy changes in version 1.1.1 (2006-02-23)
------------------------------------------------

 * Fixed a bug in that the fingerprints of subkeys are not available.

 * Clarified usage of the SECRET flag in key listings.  It is now
   reset for stub keys.

 * Reading signature notations and policy URLs on key signatures is
   supported.  They can be found in the new field notations of the
   gpgme_key_sig_t structure.  This has to be enabled with the keylist
   mode flag GPGME_KEYLIST_MODE_SIG_NOTATIONS.

 * A new gpgme_free() function solves the problem of using different
   allocators in a single program.  This function should now be used
   instead calling free() to release the buffer returned by
   gpgme_data_release_and_get_mem.  It is recommended that you always
   do this, but it is only necessary on certain platforms, so backwards
   compatibility is provided.  In other words: If free() worked for
   you before, it will keep working.

 * New status codes GPGME_PKA_TRUST_GOOD and GPGME_PKA_TRUST_BAD.
   They are analyzed by the verify handlers and made available in the
   new PKA_TRUST and PKA_ADDRESS fields of the signature result structure.

 * Interface changes relative to the 1.1.0 release:
~~~~~~~~~~~~~~~~~~~~~~~~~~~~~~~~~~~~~~~~~~~~~~~~~~~~~~~~~~~~~~~~~~~~~~~~~~~~~~
gpgme_key_sig_t			EXTENDED: New field notations.
GPGME_KEYLIST_MODE_SIG_NOTATIONS NEW
gpgme_free			NEW
GPGME_STATUS_PKA_TRUST_BAD      NEW
GPGME_STATUS_PKA_TRUST_GOOD     NEW
gpgme_signature_t               EXTENDED: New field pka_trust.
gpgme_signature_t               EXTENDED: New field pka_address.
~~~~~~~~~~~~~~~~~~~~~~~~~~~~~~~~~~~~~~~~~~~~~~~~~~~~~~~~~~~~~~~~~~~~~~~~~~~~~~


Noteworthy changes in version 1.1.0 (2005-10-01)
------------------------------------------------

 * You can now configure the backend engine file name and home
   directory to be used, as default and per context.

 * Information about the recipients of an encrypted text is now
   available at decryption time.

 * New status GPGME_STATUS_PLAINTEXT.  This is analyzed by the decrypt
   and verify handlers, the information about the plaintext filename,
   if available is made available in the new field file_name of the
   respective result structure.

 * The code for "automagically detecting the thread library" has been
   removed from libgpgme.  It is deprecated since version 0.4.3.
   Since then, you had to link against libgpgme-pthread for
   applications using pthread and libgpgme-pth for applications using
   GNU Pth.

   The code was removed because it caused compilation problems on
   systems where the pthread.h header from GNU Pth is available in
   addition to the system header (FreeBSD 6 and later for example).

 * "./autogen.sh --build-w32" does now build gpgme.dll.

 * [W32] The environment variable GPGME_DEBUG now uses a semicolon as
   delimiter.  The standard install directory is used when locating
   gpg or gpgsm before finally falling back to the hardwired name.

 * There is a new flag for keys and subkeys, is_qualified, which
   indicates if a key can be used for qualified signatures according
   to local government regulations.

 * You can associate a filename with a data object using the new
   function gpgme_data_set_file_name().  This filename will be stored
   in the output when encrypting or signing the data and will be
   returned when decrypting or verifying the output data.

 * You can now set notation data at signature creation with the new
   function gpgme_sig_notation_add().

 * Interface changes relative to the 1.0.3 release:
~~~~~~~~~~~~~~~~~~~~~~~~~~~~~~~~~~~~~~~~~~~~~~~~~~~~~~~~~~~~~~~~~~~~~~~~~~~~~~
gpgme_set_engine_info		NEW
gpgme_ctx_get_engine_info	NEW
gpgme_ctx_set_engine_info	NEW
gpgme_recipient_t		NEW
gpgme_decrypt_result_t		EXTENDED: New field recipients.
gpgme_verify_result_t		EXTENDED: New fields pubkey_algo, hash_algo.
gpgme_decrypt_result_t		EXTENDED: New field plaintext_filename.
gpgme_verify_result_t		EXTENDED: New field plaintext_filename.
GPGME_STATUS_PLAINTEXT		NEW
gpgme_key_t			EXTENDED: New field is_qualified.
gpgme_subkey_t			EXTENDED: New field is_qualified.
gpgme_data_get_file_name	NEW
gpgme_data_set_file_name	NEW
gpgme_sig_notation_flags_t	NEW
GPGME_SIG_NOTATION_HUMAN_READABLE NEW
GPGME_SIG_NOTATAION_CRITICAL	NEW
gpgme_sig_notation_clear	NEW
gpgme_sig_notation_add		NEW
gpgme_sig_notation_get		NEW
~~~~~~~~~~~~~~~~~~~~~~~~~~~~~~~~~~~~~~~~~~~~~~~~~~~~~~~~~~~~~~~~~~~~~~~~~~~~~~


Noteworthy changes in version 1.0.3 (2005-06-20)
------------------------------------------------

 * Previousy, GPGME would use a default "include certs" of 1.  This
   has been changed.  Now GPGME will use the crypto backend engines
   default unless you set the value with gpgme_set_include_certs()
   explicitly.  A new macro GPGME_INCLUDE_CERTS_DEFAULT can be used
   as a value to explicitly request the new default behaviour.

   Because the default changes, this is a slight change of the API
   semantics.  We consider it to be a bug fix.

 * A bug which made GPGME hang has been fixed.  If you have
   experienced hanging before, please try out this version and let me
   know if you still experience hanging problems.

 * Interface changes relative to the 0.9.0 release:
~~~~~~~~~~~~~~~~~~~~~~~~~~~~~~~~~~~~~~~~~~~~~~~~~~~~~~~~~~~~~~~~~~~~~~~~~~~~~~
gpgme_set_include_certs		CHANGED DEFAULT
GPGME_INCLUDE_CERTS_DEFAULT	NEW
GPGME_STATUS_SIG_SUBPACKET	NEW
GPGME_STATUS_NEED_PASSPHRASE_PIN NEW
GPGME_STATUS_SC_OP_FAILURE	NEW
GPGME_STATUS_SC_OP_SUCCESS	NEW
GPGME_STATUS_CARDCTRL		NEW
GPGME_STATUS_BACKUP_KEY_CREATED	NEW
~~~~~~~~~~~~~~~~~~~~~~~~~~~~~~~~~~~~~~~~~~~~~~~~~~~~~~~~~~~~~~~~~~~~~~~~~~~~~~


Noteworthy changes in version 1.0.2 (2004-12-28)
------------------------------------------------

 * Changed the license of the library to the GNU Lesser General Public
   License (LGPL), version 2.1 or later.


Noteworthy changes in version 1.0.1 (2004-10-22)
------------------------------------------------

 * Only bug fixes.


Noteworthy changes in version 1.0.0 (2004-09-30)
------------------------------------------------

 * Version 1.0.0!  We are proud to present you with a thoroughly
   tested and stable version of the GPGME library.  A big Thank You!
   to all the people who made this possible.

   The development will be branched into a stable 1.x.y series and the
   head.

 * The gpgme.m4 macro supports checking the API version.  Just prepend
   it to the required version string, separated by a colon.  For
   example, this release has the version "1:1.0.0".  The last release
   to which this version is (mostly) ABI compatible is "1:0.4.2",
   which is the default required version.


Noteworthy changes in version 0.9.0 (2004-06-08)
------------------------------------------------

 * The type gpgme_key_t has now a new field keylist_mode that contains
   the keylist mode that was active at the time the key was retrieved.

 * The type gpgme_decrypt_result_t has a new field "wrong_key_usage"
   that contains a flag indicating that the key should not have been
   used for encryption.

 * Verifying a signature of a revoked key gives the correct result now
   (GPG_ERR_CERT_REVOKED error code).

 * Clarified that the error code GPG_ERR_NO_DATA from the decrypt &
   verify operations still allows you to look at the signature
   verification result.

 * Clarified that patterns in keylisting operations have an upper
   limit, and thus are not suited to list many keys at once by their
   fingerprint.  Also improve the error message if the pattern is too
   long for the CMS protocol to handle.

~~~~~~~~~~~~~~~~~~~~~~~~~~~~~~~~~~~~~~~~~~~~~~~~~~~~~~~~~~~~~~~~~~~~~~~~~~~~~~
gpgme_key_t			EXTENDED: New field keylist_mode.
gpgme_decrypt_result_t		EXTENDED: New field wrong_key_usage.
~~~~~~~~~~~~~~~~~~~~~~~~~~~~~~~~~~~~~~~~~~~~~~~~~~~~~~~~~~~~~~~~~~~~~~~~~~~~~~


Noteworthy changes in version 0.4.7 (2004-04-29)
------------------------------------------------

 * Correctly initialize the fields expired, revoked, invalid, and
   disabled in the gpgme_key_t structures.

 * A bug fix: The flag wrong_key_usage of gpgme_signature_t was
   accidentally of type int instead unsigned int.

 * Interface changes relative to the 0.4.5 release:
~~~~~~~~~~~~~~~~~~~~~~~~~~~~~~~~~~~~~~~~~~~~~~~~~~~~~~~~~~~~~~~~~~~~~~~~~~~~~~
gpgme_signature_t		CHANGED: wrong_key_usage is unsigned int now.
~~~~~~~~~~~~~~~~~~~~~~~~~~~~~~~~~~~~~~~~~~~~~~~~~~~~~~~~~~~~~~~~~~~~~~~~~~~~~~

Noteworthy changes in version 0.4.6 (2004-04-06)
------------------------------------------------

 * Bug fixes


Noteworthy changes in version 0.4.5 (2004-03-07)
------------------------------------------------

 * GPGME is now compiled with LFS (large file support) by default.
   This means that _all_ programs using GPGME must be compiled with
   LFS support enabled by default.  You can do this easily with
   autoconf, by using the AC_SYS_LARGEFILE macro.  Or you can do this
   without autoconf by defining the preprocessor symbol
   _FILE_OFFSET_BITS to 64 (by passing the -D_FILE_OFFSET_BITS=64 to
   the C compiler command line, or by defining this preprocessor
   symbol before including any system header files).  For more
   details, read the section on LFS in the manual.

   Up to now, it was undocumented that GPGME was not using LFS.
   But the public interfaces use off_t, and file descriptors are
   exchanged between the application and GPGME.  This was an oversight,
   and bound to cause troubles in the future.

   Writing GPGME as a dual mode library that seamlessly supports LFS
   while keeping backwards compatibility is possible, but does not
   solve the problem: Many applications already expect GPGME to have
   LFS (they are compiled with off_t being a 64bit value).  This is true
   in particular for the popular Gtk+ and Qt programs.

   So, although this is an ABI (but not an API) break, we will not
   change the library version to reflect that.  Because the interfaces
   affected are probably not used yet in any GPGME 0.4 based
   application, we don't expect any real failures from this change.
   In fact, applications already using LFS will have some subtle bugs
   fixed.

   However, if you encounter an application using GPGME 0.4.x that
   does _not_ use LFS by default (off_t is a 32bit value), _and_
   uses at least one of the functions gpgme_data_seek,
   gpgme_data_new_from_filepart, or a gpgme_data_seek_cb_t with
   gpgme_data_new_from_cbs, then indeed this library will be ABI
   incompatible with the program.  As said above, we don't believe
   such a program exists.  If we are in error, then you have two
   options: As a quick hack, you can configure GPGME with the
   --disable-largefile option.  This will revert the change, and GPGME
   will not use LFS.  However, GPGME will be incompatible with
   programs that expect GPGME to use LFS.  All applications are
   required to use LFS when using GPGME, so this is only good as a
   temporary local work-around.

   The other option is to change the versioning of the library and
   recompile all applications.  We have reserved a special version of
   the library for that, so you can do that without expecting a
   version clash in the future.  Furthermore, everyone who does this
   will agree on the version to use (this is important for
   distribution makers).  Read the comment in configure.ac (before
   LIBGPGME_LT_AGE) if you want to do this.  Please don't do this
   blindly: As stated above, we think it is unlikely this measure is
   needed.  Still, it is there if necessary.  If in doubt, contact us
   and we will give our advise for your specific situation.

 * New key listing mode GPGME_KEYLIST_MODE_VALIDATE for validation of
   the listed keys.

 * New interface gpgme_cancel() that can be used to cancel
   asynchronous operations.

 * Interface changes relative to the 0.4.4 release:
~~~~~~~~~~~~~~~~~~~~~~~~~~~~~~~~~~~~~~~~~~~~~~~~~~~~~~~~~~~~~~~~~~~~~~~~~~~~~~~
gpgme_data_seek_cb_t		CHANGED: off_t is now a largefile type.
gpgme_data_seek			CHANGED: off_t is now a largefile type.
gpgme_data_new_from_filepart	CHANGED: off_t is now a largefile type.
GPGME_KEYLIST_MODE_VALIDATE     NEW
gpgme_cancel			NEW
~~~~~~~~~~~~~~~~~~~~~~~~~~~~~~~~~~~~~~~~~~~~~~~~~~~~~~~~~~~~~~~~~~~~~~~~~~~~~~~

Noteworthy changes in version 0.4.4 (2004-01-12)
------------------------------------------------

 * The member "class" in gpgme_key_sig_t and gpgme_new_signature_t has
   been renamed to "sig_class", to avoid clash with C++ compilers.  In
   the C API, the old name "class" has been preserved for backwards
   compatibility, but is deprecated.

 * Interface changes relative to the 0.4.3 release:
~~~~~~~~~~~~~~~~~~~~~~~~~~~~~~~~~~~~~~~~~~~~~~~~~~~~~~~~~~~~~~~~~~~~~~~~~~~~~~~
gpgme_key_sig_t			CHANGED: class deprecated, use new sig_class.
gpgme_new_signature_t		CHANGED: class deprecated, use new sig_class.
~~~~~~~~~~~~~~~~~~~~~~~~~~~~~~~~~~~~~~~~~~~~~~~~~~~~~~~~~~~~~~~~~~~~~~~~~~~~~~~

Noteworthy changes in version 0.4.3 (2003-10-06)
------------------------------------------------

 * libgpgme should not be used for threaded programs anymore.  This
   never worked reliably in all cases, because you had to
   be careful about the linking order and libtool wouldn't do that for
   you automatically.  Instead, now you have to link against
   libgpgme-pthread for applications using pthread and libgpgme-pth for
   applications using GNU Pth.

   The old code for automagically detecting the thread library is
   still part of libgpgme, but it is DEPRECATED.

 * There are new automake macros AM_PATH_GPGME_PTH and
   AM_PATH_GPGME_PTHREAD, which support checking for thread-enabled
   versions of GPGME.  They define GPGME_PTH_CFLAGS, GPGME_PTH_LIBS,
   GPGME_PTHREAD_CFLAGS and GPGME_PTHREAD_LIBS respectively.  These
   variables of course also include the configuration for the thread
   package itself.  Alternatively, use libtool.

 * gpgme_strerror_r as a thread safe variant of gpgme_strerror was
   added.

 * gpgme-config doesn't support setting the prefix or exec prefix
   anymore.  I don't think it ever worked correctly, and it seems to
   be pointless.

 * gpgme_get_key fails with GPG_ERR_AMBIGUOUS_NAME if the key ID
   provided was not unique, instead returning the first matching key.

 * gpgme_key_t and gpgme_subkey_t have a new field, can_authenticate,
   that indicates if the key can be used for authentication.

 * gpgme_signature_t's status field is now correctly set to an error
   with error code GPG_ERR_NO_PUBKEY if public key is not found.

 * gpgme_new_signature_t's class field is now an unsigned int, rather
   than an unsigned long (the old class field is preserved for
   backwards compatibility).

 * A new function gpgme_set_locale() is provided to allow configuring
   the locale for the crypto backend.  This is necessary for text
   terminals so that programs like the pinentry can be started with
   the right locale settings for the terminal the application is running
   on, in case the terminal has different settings than the system
   default (for example, if it is a remote terminal).  You are highly
   recommended to call the following functions directly after
   gpgme_check_version:

   #include <locale.h>

   setlocale (LC_ALL, "");
   gpgme_set_locale (NULL, LC_CTYPE, setlocale (LC_CTYPE, NULL));
   gpgme_set_locale (NULL, LC_MESSAGES, setlocale (LC_MESSAGES, NULL));

   GPGME can not do this for you, as setlocale is not thread safe, and
   there is no alternative.

 * The signal action for SIGPIPE is now set to SIG_IGN by
   gpgme_check_version, instead the first time a crypto engine is
   started (which is not well defined).

 * In the output of gpgme_hash_algo_name, change RMD160 to RIPEMD160,
   TIGER to TIGER192, CRC32-RFC1510 to CRC32RFC1510, and CRC24-RFC2440
   to CRC24RFC2440.  For now, these strings can be used as the MIC
   parameter for PGP/MIME (if appropriately modified).

 * Interface changes relative to the 0.4.2 release:
~~~~~~~~~~~~~~~~~~~~~~~~~~~~~~~~~~~~~~~~~~~~~~~~~~~~~~~~~~~~~~~~~~~~~~~~~~~~~~~
gpgme_strerror_t		NEW
gpgme_get_key			CHANGED: Fails correctly if key ID not unique.
gpgme_key_t			EXTENDED: New field can_authenticate.
gpgme_subkey_t			EXTENDED: New field can_authenticate.
gpgme_new_signature_t		CHANGED: New type for class field.
gpgme_set_locale		NEW
gpgme_hash_algo_name		CHANGED: Slight adjustment of algo names.
~~~~~~~~~~~~~~~~~~~~~~~~~~~~~~~~~~~~~~~~~~~~~~~~~~~~~~~~~~~~~~~~~~~~~~~~~~~~~~~

Noteworthy changes in version 0.4.2 (2003-07-30)
------------------------------------------------

 * Allow gpg-error to be in non-standard place when linking the test suite.

 * Configure will fail now if gpg-error can not be found.

 * Fixed initialized memory backed data objects for writing, which
   caused the test program to crash (but only on Mac OS, surprisingly).

 * Eliminate use of C99 constructs.

 * Small improvements to the manual.


Noteworthy changes in version 0.4.1 (2003-06-06)
------------------------------------------------

 This is the release that 0.4.0 should have been.  There are many
 interface changes, please see below for the details.  The changes are
 sometimes the result of new functionality, but more often express a
 paradigm shift.  Others are an overdue cleanup to get GPGME in line
 with the GNU coding standards and to make the interface more
 self-consistent.  Here is an overview on the changes:

 All types have been renamed to conform to the GNU coding standards,
 most of the time by keeping the whole name in lowercase and inserting
 underscores between words.

 All operations consistently only accept input parameters in their
 invocation function, and return only an error code directly.  Further
 information about the result of the operation has to be retrieved
 afterwards by calling one of the result functions.  This unifies the
 synchronous and the asynchronous interface.

 The error values have been completely replaced by a more
 sophisticated model that allows GPGME to transparently and accurately
 report all errors from the other GnuPG components, regardless of
 process boundaries.  This is achieved by using the library
 libgpg-errors, which is shared by all GnuPG components.  This library
 is now required for GPGME.

 The results of all operations are now provided by pointers to C
 structs rather than by XML structs or in other ways.

 Objects which used to be opaque (for example a key) are now pointers
 to accessible structs, so no accessor functions are necessary.

 Backward compatibility is provided where it was possible without too
 much effort and did not collide with the overall sanitization effort.
 However, this is only for ease of transition.  NO DEPRECATED FUNCTION
 OR DATA TYPE IS CONSIDERED A PART OF THE API OR ABI AND WILL BE
 DROPPED IN THE FUTURE WITHOUT CHANGING THE SONAME OF THE LIBRARY.
 Recommendations how to replace deprecated or removed functionality
 can be found within the description of each change.

 What follows are all changes to the interface and behaviour of GPGME
 in detail.

 * If gpgme.h is included in sources compiled by GCC 3.1 or later,
   deprecated attributes will warn about use of obsolete functions and
   type definitions.  You can suppress these warnings by passing
   -Wno-deprecated-declarations to the gcc command.

 * The following types have been renamed.  The old types are still
   available as aliases, but they are deprecated now:
   Old name:		New name:
   GpgmeCtx		gpgme_ctx_t
   GpgmeData		gpgme_data_t
   GpgmeError		gpgme_error_t
   GpgmeDataEncoding	gpgme_data_encoding_t
   GpgmeSigStat		gpgme_sig_stat_t
   GpgmeSigMode		gpgme_sig_mode_t
   GpgmeAttr		gpgme_attr_t
   GpgmeValidity	gpgme_validity_t
   GpgmeProtocol	gpgme_protocol_t
   GpgmeKey		gpgme_key_t
   GpgmePassphraseCb	gpgme_passphrase_cb_t
   GpgmeProgressCb	gpgme_progress_cb_t
   GpgmeIOCb		gpgme_io_cb_t
   GpgmeRegisterIOCb	gpgme_register_io_cb_t
   GpgmeRemoveIOCb	gpgme_remove_io_cb_t
   GpgmeEventIO		gpgme_event_io_t
   GpgmeEventIOCb	gpgme_event_io_cb_t
   GpgmeIOCbs		gpgme_io_cbs
   GpgmeDataReadCb	gpgme_data_read_cb_t
   GpgmeDataWriteCb	gpgme_data_write_cb_t
   GpgmeDataSeekCb	gpgme_data_seek_cb_t
   GpgmeDataReleaseCb	gpgme_data_release_cb_t
   GpgmeDataCbs		gpgme_data_cbs_t
   GpgmeTrustItem	gpgme_trust_item_t
   GpgmeStatusCode	gpgme_status_code_t

 * gpgme_error_t is now identical to gpg_error_t, the error type
   provided by libgpg-error.  More about using libgpg-error with GPGME
   can be found in the manual.  All error symbols have been removed!

 * All functions and types in libgpg-error have been wrapped in GPGME.
   The new types are gpgme_err_code_t and gpgme_err_source_t.  The new
   functions are gpgme_err_code, gpgme_err_source, gpgme_error,
   gpgme_err_make, gpgme_error_from_errno, gpgme_err_make_from_errno,
   gpgme_err_code_from_errno, gpgme_err_code_to_errno,
   gpgme_strsource.

 * GPGME_ATTR_IS_SECRET is not anymore representable as a string.

 * GnuPG 1.2.2 is required.  The progress callback is now also invoked
   for encrypt, sign, encrypt-sign, decrypt, verify, and
   decrypt-verify operations.  For verify operations on detached
   signatures, the progress callback is invoked for both the detached
   signature and the plaintext message, though.

 * gpgme_passphrase_cb_t has been changed to not provide a complete
   description, but the UID hint, passphrase info and a flag
   indicating if this is a repeated attempt individually, so the user
   can compose his own description from this information.

   The passphrase is not returned as a C string, but must be written
   to a file descriptor directly.  This allows for secure passphrase
   entries.

   The return type has been changed to gpgme_error_t value.  This
   allowed to remove the gpgme_cancel function; just return
   the error code GPG_ERR_CANCELED in the passphrase callback directly.

 * gpgme_edit_cb_t has been changed to take a file descriptor argument.
   The user is expected to write the response to the file descriptor,
   followed by a newline.

 * The recipients interface has been removed.  Instead, you use
   NULL-terminated lists of keys for specifying the recipients of an
   encryption operation.  Use the new encryption flag
   GPGME_ENCRYPT_ALWAYS_TRUST if you want to override the validity of
   the keys (but note that in general this is not a good idea).

   This change has been made to the prototypes of gpgme_op_encrypt,
   gpgme_op_encrypt_start, gpgme_op_encrypt_sign and
   gpgme_op_encrypt_sign_start.

   The export interface has been changed to use pattern strings like
   the keylist interface.  Thus, new functions gpgme_op_export_ext and
   gpgme_op_export_ext_start have been added as well.  Now the
   prototypes of gpgme_op_export_start and gpgme_op_export finally
   make sense.

 * gpgme_op_verify and gpgme_op_decrypt_verify don't return a status
   summary anymore.  Use gpgme_get_sig_status to retrieve the individual
   stati.

 * gpgme_io_cb_t changed from a void function to a function returning
   a gpgme_error_t value.  However, it will always return 0, so you
   can safely ignore the return value.

 * A new I/O callback event GPGME_EVENT_START has been added.  The new
   requirement is that you must wait until this event until you are
   allowed to call the I/O callback handlers previously registered for
   this context operation.  Calling I/O callback functions for this
   context operation before the start event happened is unsafe because
   it can lead to race conditions in a multi-threaded environment.

 * The idle function feature has been removed.  It was not precisely
   defined in a multi-threaded environment and is obsoleted by the
   user I/O callback functions.  If you still need a simple way to
   call something while waiting on one or multiple asynchronous
   operations to complete, don't set the HANG flag in gpgme_wait (note
   that this will return to your program more often than the idle
   function did).

 * gpgme_wait can return NULL even if hang is true, if an error
   occurs.  In that case *status contains the error code.

 * gpgme_get_engine_info was radically changed.  Instead an XML
   string, an info structure of the new type gpgme_engine_info_t is
   returned.  This makes it easier and more robust to evaluate the
   information in an application.

 * The new function gpgme_get_protocol_name can be used to convert a
   gpgme_protocol_t value into a string.

 * The status of a context operation is not checked anymore.  Starting
   a new operation will silently cancel the previous one.  Calling a
   function that requires you to have started an operation before without
   doing so is undefined.

 * The FPR argument to gpgme_op_genkey was removed.  Instead, use the
   gpgme_op_genkey_result function to retrieve a gpgme_genkey_result_t
   pointer to a structure which contains the fingerprint.  This also
   works with gpgme_op_genkey_start.  The structure also provides
   other information about the generated keys.

   So, instead:

   char *fpr;
   err = gpgme_op_genkey (ctx, NULL, NULL, &fpr);
   if (!err && fpr)
     printf ("%s\n", fpr);

   you should now do:

   gpgme_genkey_result_t result;
   err = gpgme_op_genkey (ctx, NULL, NULL);
   if (!err)
     {
       result = gpgme_op_genkey_result (ctx);
       if (result->fpr)
         printf ("%s\n", result->fpr);
     }

 * The new gpgme_op_import_result function provides detailed
   information about the result of an import operation in
   gpgme_import_result_t and gpgme_import_status_t objects.
   Thus, the gpgme_op_import_ext variant is deprecated.

 * The new gpgme_op_sign_result function provides detailed information
   about the result of a signing operation in gpgme_sign_result_t,
   gpgme_invalid_key_t and gpgme_new_signature_t objects.

 * The new gpgme_op_encrypt_result function provides detailed
   information about the result of an encryption operation in
   a GpgmeEncryptResult object.

 * The new gpgme_op_decrypt_result function provides detailed
   information about the result of a decryption operation in
   a GpgmeDecryptResult object.

 * The new gpgme_op_verify_result function provides detailed
   information about the result of an verify operation in
   a GpgmeVerifyResult object.  Because of this, the GPGME_SIG_STAT_*
   values, gpgme_get_sig_status, gpgme_get_sig_ulong_attr,
   gpgme_get_sig_string_attr and gpgme_get_sig_key are now deprecated,
   and gpgme_get_notation is removed.

 * GpgmeTrustItem objects have now directly accessible data, so the
   gpgme_trust_item_get_string_attr and gpgme_trust_item_get_ulong_attr
   accessor functions are deprecated.  Also, reference counting is
   available through gpgme_trust_item_ref and gpgme_trust_item_unref
   (the gpgme_trust_item_release alias for the latter is deprecated).

 * Keys are not cached internally anymore, so the force_update argument
   to gpgme_get_key has been removed.

 * GpgmeKey objects have now directly accessible data so the
   gpgme_key_get_string_attr, gpgme_key_get_ulong_attr,
   gpgme_key_sig_get_string_attr and gpgme_key_sig_get_ulong_attr
   functions are deprecated.  Also, gpgme_key_release is now
   deprecated.  The gpgme_key_get_as_xml function has been dropped.

 * Because all interfaces using attributes are deprecated, the
   GpgmeAttr data type is also deprecated.

 * The new gpgme_op_keylist_result function provides detailed
   information about the result of a key listing operation in
   a GpgmeKeyListResult object.

 * Now that each function comes with its own result retrieval
   interface, the generic gpgme_get_op_info interface is not useful
   anymore and dropped.

 * The type and mode of data objects is not available anymore.

 * Interface changes relative to the 0.4.0 release:
~~~~~~~~~~~~~~~~~~~~~~~~~~~~~~~~~~~~~~~~~~~~~~~~~~~~~~~~~~~~~~~~~~~~~~~~~~~~~~~
GpgmeCtx			DEPRECATED: Use gpgme_ctx_t.
GpgmeData			DEPRECATED: Use gpgme_data_t.
GpgmeError			DEPRECATED: Use gpgme_error_t.
GpgmeDataEncoding		DEPRECATED: Use gpgme_data_encoding_t.
GpgmeSigStat			DEPRECATED: Use gpgme_sig_stat_t.
GpgmeSigMode			DEPRECATED: Use gpgme_sig_mode_t.
GpgmeAttr			DEPRECATED: Use gpgme_attr_t.
GpgmeValidity			DEPRECATED: Use gpgme_validity_t.
GpgmeProtocol			DEPRECATED: Use gpgme_protocol_t.
GpgmeKey			DEPRECATED: Use gpgme_key_t.
GpgmePassphraseCb		DEPRECATED: Use gpgme_passphrase_cb_t.
GpgmeProgressCb			DEPRECATED: Use gpgme_progress_cb_t.
GpgmeIOCb			DEPRECATED: Use gpgme_io_cb_t.
GpgmeRegisterIOCb		DEPRECATED: Use gpgme_register_io_cb_t.
GpgmeRemoveIOCb			DEPRECATED: Use gpgme_remove_io_cb_t.
GpgmeEventIO			DEPRECATED: Use gpgme_event_io_t.
GpgmeEventIOCb			DEPRECATED: Use gpgme_event_io_cb_t.
GpgmeIOCbs			DEPRECATED: Use gpgme_io_cbs.
GpgmeDataReadCb			DEPRECATED: Use gpgme_data_read_cb_t.
GpgmeDataWriteCb		DEPRECATED: Use gpgme_data_write_cb_t.
GpgmeDataSeekCb			DEPRECATED: Use gpgme_data_seek_cb_t.
GpgmeDataReleaseCb		DEPRECATED: Use gpgme_data_release_cb_t.
GpgmeDataCbs			DEPRECATED: Use gpgme_data_cbs_t.
GpgmeTrustItem			DEPRECATED: Use gpgme_trust_item_t.
GpgmeStatusCode			DEPRECATED: Use gpgme_status_code_t.
gpgme_ctx_t			NEW
gpgme_data_t			NEW
gpgme_recipients_t		NEW
gpgme_error_t			NEW
gpgme_data_encoding_t		NEW
gpgme_sig_stat_t		NEW
gpgme_sig_mode_t		NEW
gpgme_attr_t			NEW
gpgme_validity_t		NEW
gpgme_protocol_t		NEW
gpgme_key_t			NEW
gpgme_passphrase_cb_t		NEW
gpgme_progress_cb_t		NEW
gpgme_io_cb_t			NEW
gpgme_register_io_cb_t		NEW
gpgme_remove_io_cb_t		NEW
gpgme_event_io_t		NEW
gpgme_event_io_cb_t		NEW
gpgme_io_cbs			NEW
gpgme_data_read_cb_t		NEW
gpgme_data_write_cb_t		NEW
gpgme_data_seek_cb_t		NEW
gpgme_data_release_cb_t		NEW
gpgme_data_cbs_t		NEW
gpgme_trust_item_t		NEW
gpgme_status_code_t		NEW
GPGME_{some error code}		REMOVED! Use GPG_ERR_* from libgpg-error.
gpgme_err_code_t		NEW
gpgme_err_source_t		NEW
gpgme_err_code			NEW
gpgme_err_source		NEW
gpgme_error			NEW
gpgme_err_make			NEW
gpgme_error_from_errno		NEW
gpgme_err_make_from_errno	NEW
gpgme_err_code_from_errno	NEW
gpgme_err_code_to_errno		NEW
gpgme_strsource			NEW
gpgme_io_cb_t			CHANGED: Return type from void to GpgmeError.
gpgme_event_io_t		CHANGED: New event type (all numbers changed).
gpgme_passphrase_cb_t		CHANGED: Desc decomposed, write directly to FD.
gpgme_edit_cb_t			CHANGED: Write directly to FD.
gpgme_key_get_string_attr	CHANGED: Don't handle GPGME_ATTR_IS_SECRET.
gpgme_op_verify			CHANGED: Drop R_STAT argument.
gpgme_op_decrypt_verify		CHANGED: Drop R_STAT argument.
gpgme_wait			CHANGED: Can return NULL even if hang is true.
GpgmeIdleFunc                   REMOVED
gpgme_register_idle             REMOVED
GpgmeRecipients			REMOVED
gpgme_recipients_new		REMOVED
gpgme_recipients_release	REMOVED
gpgme_recipients_add_name	REMOVED
gpgme_recipients_add_name_with_validity	REMOVED
gpgme_recipients_count		REMOVED
gpgme_recipients_enum_open	REMOVED
gpgme_recipients_enum_read	REMOVED
gpgme_recipients_enum_close	REMOVED
gpgme_encrypt_flags_t		NEW
GPGME_ENCRYPT_ALWAYS_TRUST	NEW
gpgme_op_encrypt		CHANGED: Recipients passed as gpgme_key_t[].
gpgme_op_encrypt_start		CHANGED: Recipients passed as gpgme_key_t[].
gpgme_op_encrypt_sign		CHANGED: Recipients passed as gpgme_key_t[].
gpgme_op_encrypt_sign_start	CHANGED: Recipients passed as gpgme_key_t[].
gpgme_op_export_start		CHANGED: User IDs passed as patterns.
gpgme_op_export			CHANGED: User IDs passed as patterns.
gpgme_op_export_ext_start	NEW
gpgme_op_export_ext		NEW
gpgme_keylist_mode_t		NEW
gpgme_sigsum_t			NEW
gpgme_engine_info_t		NEW
gpgme_get_engine_info		CHANGED: Return info structure instead XML.
gpgme_get_protocol_name		NEW
gpgme_cancel			REMOVED: Return error in callback directly.
gpgme_op_genkey			CHANGED: FPR argument dropped.
gpgme_op_genkey_result		NEW
gpgme_genkey_result_t		NEW
gpgme_op_import_ext		DEPRECATED: Use gpgme_op_import_result.
gpgme_op_import_result		NEW
gpgme_import_status_t		NEW
gpgme_import_result_t		NEW
gpgme_pubkey_algo_t		NEW
gpgme_hash_algo_t		NEW
gpgme_invalid_key_t		NEW
gpgme_new_signature_t		NEW
gpgme_sign_result_t		NEW
gpgme_op_sign_result		NEW
gpgme_pubkey_algo_name		NEW
gpgme_hash_algo_name		NEW
gpgme_encrypt_result_t		NEW
gpgme_op_encrypt_result		NEW
gpgme_decrypt_result_t		NEW
gpgme_op_decrypt_result		NEW
gpgme_verify_result_t		NEW
gpgme_op_verify_result		NEW
gpgme_get_notation		REMOVED: Access verify result directly instead.
gpgme_get_sig_key		DEPRECATED: Use gpgme_get_key with fingerprint.
gpgme_get_sig_ulong_attr	DEPRECATED: Use verify result directly.
gpgme_get_sig_string_attr	DEPRECATED: Use verify result directly.
GPGME_SIG_STAT_*		DEPRECATED: Use error value in sig status.
gpgme_get_sig_status		DEPRECATED: Use verify result directly.
gpgme_trust_item_t		CHANGED: Now has user accessible data members.
gpgme_trust_item_ref		NEW
gpgme_trust_item_unref		NEW
gpgme_trust_item_release	DEPRECATED: Use gpgme_trust_item_unref.
gpgme_trust_item_get_string_attr DEPRECATED
gpgme_trust_item_get_ulong_attr	DEPRECATED
gpgme_get_key			CHANGED: Removed force_update argument.
gpgme_subkey_t			NEW
gpgme_key_sig_t			NEW
gpgme_user_id_t			NEW
gpgme_key_t			CHANGED: Now has user accessible data members.
gpgme_key_get_string_attr	DEPRECATED
gpgme_key_get_ulong_attr	DEPRECATED
gpgme_key_sig_get_string_attr	DEPRECATED
gpgme_key_sig_get_ulong_attr	DEPRECATED
gpgme_key_get_as_xml		REMOVED
gpgme_key_list_result_t		NEW
gpgme_op_keylist_result		NEW
gpgme_get_op_info		REMOVED
~~~~~~~~~~~~~~~~~~~~~~~~~~~~~~~~~~~~~~~~~~~~~~~~~~~~~~~~~~~~~~~~~~~~~~~~~~~~~~~

Noteworthy changes in version 0.4.0 (2002-12-23)
------------------------------------------------

 * Key generation returns the fingerprint of the generated key.

 * New convenience function gpgme_get_key.

 * Supports signatures of user IDs in keys via the new
   GPGME_KEYLIST_MODE_SIGS keylist mode and the
   gpgme_key_sig_get_string_attr and gpgme_key_sig_get_ulong_attr
   interfaces.  The XML info about a key also includes the signatures
   if available.

 * New data object interface, which is more flexible and transparent.

 * Interface changes relative to the 0.3.9 release:
~~~~~~~~~~~~~~~~~~~~~~~~~~~~~~~~~~~~~~~~~~~~~~~~~~~~~~~~~~~~~~~~~~~~~~~~~~~~~~~
GpgmeDataReadCb			NEW
GpgmeDataWriteCb		NEW
GpgmeDataSeekCb			NEW
GpgmeDataReleaseCb		NEW
GpgmeDataCbs			NEW
gpgme_data_read			CHANGED: Match read() closely.
gpgme_data_write		CHANGED: Match write() closely.
gpgme_data_seek			NEW
gpgme_data_new_from_fd		NEW
gpgme_data_new_from_stream	NEW
gpgme_data_new_from_cbs		NEW
gpgme_data_rewind		DEPRECATED: Replaced by gpgme_data_seek().
gpgme_data_new_from_read_cb	DEPRECATED: Replaced by gpgme_data_from_cbs().
gpgme_data_get_type		REMOVED: No replacement.
gpgme_op_verify			CHANGED: Take different data objects for
				signed text and plain text.
gpgme_op_verify_start		CHANGED: See gpgme_op_verify.
gpgme_check_engine		REMOVED: Deprecated since 0.3.0.
gpgme_op_genkey			CHANGED: New parameter FPR.
GPGME_KEYLIST_MODE_SIGS		NEW
gpgme_key_sig_get_string_attr	NEW
gpgme_key_sig_get_ulong_attr	NEW
gpgme_get_key			NEW
GPGME_ATTR_SIG_CLASS		NEW
~~~~~~~~~~~~~~~~~~~~~~~~~~~~~~~~~~~~~~~~~~~~~~~~~~~~~~~~~~~~~~~~~~~~~~~~~~~~~~~

Noteworthy changes in version 0.3.16 (2003-11-19)
-------------------------------------------------

 * Compatibility fixes for GnuPG 1.9.x

Noteworthy changes in version 0.3.15 (2003-02-18)
-------------------------------------------------

 * The progress status is sent via the progress callbacks in
   gpgme_op_edit.

 * Bug fix for signing operations with explicit signer settings for
   the CMS protocol.

Noteworthy changes in version 0.3.14 (2002-12-04)
-------------------------------------------------

 * GPGME-Plug is now in its own package "cryptplug".

 * Workaround for a setlocale problem.  Fixed a segv related to not
   correctly as closed marked file descriptors.

Noteworthy changes in version 0.3.13 (2002-11-20)
-------------------------------------------------

 * Release due to changes in gpgmeplug.

Noteworthy changes in version 0.3.12 (2002-10-15)
-------------------------------------------------

 * Fixed some bux with key listings.

 * The development has been branched to clean up some API issues.
   This 0.3 series will be kept for compatibility reasons; so do don't
   expect new features.

Noteworthy changes in version 0.3.11 (2002-09-20)
-------------------------------------------------

 * Bug fixes.

Noteworthy changes in version 0.3.10 (2002-09-02)
-------------------------------------------------

 * Setting the signing keys for the CMS protocol does now work.

 * The signers setting is honoured by gpgme_op_edit.

Noteworthy changes in version 0.3.9 (2002-08-21)
------------------------------------------------

 * A spec file for creating RPMs has been added.

 * An experimental interface to GnuPG's --edit-key functionality is
   introduced, see gpgme_op_edit.

 * The new gpgme_import_ext function provides a convenient access to
   the number of processed keys.

 * Interface changes relative to the 0.3.8 release:
~~~~~~~~~~~~~~~~~~~~~~~~~~~~~~~~~~~~~~~~~~~~~~~~~~~~~~~~~~~~~~~~~~~~~~~~~~~~~~~
GpgmeStatusCode			NEW
GpgmeEditCb			NEW
gpgme_op_edit_start		NEW
gpgme_op_edit			NEW
gpgme_op_import_ext		NEW
~~~~~~~~~~~~~~~~~~~~~~~~~~~~~~~~~~~~~~~~~~~~~~~~~~~~~~~~~~~~~~~~~~~~~~~~~~~~~~~

Noteworthy changes in version 0.3.8 (2002-06-25)
------------------------------------------------

 * It is possible to use an outside event loop for the I/O to the
   crypto engine by setting the I/O callbacks with gpgme_set_io_cbs.

 * Interface changes relative to the 0.3.6 release:
~~~~~~~~~~~~~~~~~~~~~~~~~~~~~~~~~~~~~~~~~~~~~~~~~~~~~~~~~~~~~~~~~~~~~~~~~~~~~~~
GpgmeIOCb			NEW
GpgmeRegisterIOCb		NEW
GpgmeRemoveIOCb			NEW
GpgmeEventIO			NEW
GpgmeEventIOCb			NEW
struct GpgmeIOCbs		NEW
gpgme_set_io_cbs		NEW
gpgme_get_io_cbs		NEW
GPGME_ATTR_ERRTOK		NEW
~~~~~~~~~~~~~~~~~~~~~~~~~~~~~~~~~~~~~~~~~~~~~~~~~~~~~~~~~~~~~~~~~~~~~~~~~~~~~~~

Noteworthy changes in version 0.3.7 (2002-06-04)
------------------------------------------------

 * GPGME_ATTR_OTRUST is implemented now.

 * A first step toward thread safeness has been achieved, see the
   documentation for details.  Supported thread libraries are pthread
   and Pth.

Noteworthy changes in version 0.3.6 (2002-05-03)
------------------------------------------------

 * All error output of the gpgsm backend is send to the bit bucket.

 * The signature verification functions are extended.  Instead of
   always returning GPGME_SIG_STATUS_GOOD, the functions new codes for
   expired signatures.  2 new functions may be used to retrieve more
   detailed information like the signature expiration time and a
   validity information of the key without an extra key looking.

 * The current passphrase callback and progress meter callback can be
   retrieved with the new functions gpgme_get_passphrase_cb and
   gpgme_get_progress_cb respectively.

 * Interface changes relative to the 0.3.5 release:
~~~~~~~~~~~~~~~~~~~~~~~~~~~~~~~~~~~~~~~~~~~~~~~~~~~~~~~~~~~~~~~~~~~~~~~~~~~~~~~
gpgme_get_passphrase_cb		NEW
gpgme_get_progress_cb		NEW
GpgmeDataEncoding               NEW
gpgme_data_set_encoding         NEW
gpgme_data_get_encoding         NEW
GPGME_SIG_STAT_GOOD_EXP         NEW
GPGME_SIG_STAT_GOOD_EXPKEY      NEW
gpgme_op_verify                 CHANGED: Returns more status codes.
GPGME_ATTR_SIG_STATUS           NEW
gpgme_get_sig_string_attr       NEW
gpgme_get_sig_ulong_attr        NEW
gpgme_get_protocol              NEW
~~~~~~~~~~~~~~~~~~~~~~~~~~~~~~~~~~~~~~~~~~~~~~~~~~~~~~~~~~~~~~~~~~~~~~~~~~~~~~~

Noteworthy changes in version 0.3.5 (2002-04-01)
------------------------------------------------

 * gpgme_op_encrypt can be called with RECIPIENTS being 0.  In this
   case, symmetric encryption is performed.  Note that this requires a
   passphrase from the user.

 * More information is returned for X.509 certificates.

 * Interface changes relative to the 0.3.4 release:
~~~~~~~~~~~~~~~~~~~~~~~~~~~~~~~~~~~~~~~~~~~~~~~~~~~~~~~~~~~~~~~~~~~~~~~~~~~~~~~
gpgme_op_encrypt		EXTENDED: Symmetric encryption possible
~~~~~~~~~~~~~~~~~~~~~~~~~~~~~~~~~~~~~~~~~~~~~~~~~~~~~~~~~~~~~~~~~~~~~~~~~~~~~~~

Noteworthy changes in version 0.3.4 (2002-03-04)
------------------------------------------------

 * gpgme_op_encrypt does now fail with GPGME_Invalid_Recipients if
   some recipients have been invalid, whereas earlier versions
   succeeded in this case.  The plaintext is still encrypted for all valid
   recipients, so the application might take this error as a hint that
   the ciphertext is not usable for all requested recipients.
   Information about invalid recipients is available with gpgme_get_op_info.

 * gpgme_op_verify now allows to pass an uninitialized data object as
   its plaintext argument to check for normal and cleartext
   signatures.  The plaintext is then returned in the data object.

 * New interfaces gpgme_set_include_certs and gpgme_get_include_certs
   to set and get the number of certifications to include in S/MIME
   signed messages.

 * New interfaces gpgme_op_encrypt_sign and gpgme_op_encrypt_sign_start
   to encrypt and sign a message in a combined operation.

 * New interface gpgme_op_keylist_ext_start to search for multiple patterns.

 * gpgme_key_get_ulong_attr supports the GPGME_ATTR_EXPIRE attribute.

 * Interface changes relative to the 0.3.3 release:
~~~~~~~~~~~~~~~~~~~~~~~~~~~~~~~~~~~~~~~~~~~~~~~~~~~~~~~~~~~~~~~~~~~~~~~~~~~~~~~
gpgme_op_encrypt		CHANGED: Can fail with GPGME_Invalid_Recipients
gpgme_op_verify			EXTENDED: Accepts uninitialized text argument
gpgme_key_get_ulong_attr	EXTENDED: Supports GPGME_ATTR_EXPIRE
gpgme_set_include_certs		NEW
gpgme_get_include_certs		NEW
gpgme_op_encrypt_sign		NEW
gpgme_op_encrypt_sign_start	NEW
gpgme_op_keylist_ext_start	NEW
~~~~~~~~~~~~~~~~~~~~~~~~~~~~~~~~~~~~~~~~~~~~~~~~~~~~~~~~~~~~~~~~~~~~~~~~~~~~~~~

Noteworthy changes in version 0.3.3 (2002-02-12)
------------------------------------------------

 * Fix the Makefile in jnlib.

 * Fix the test suite (hopefully).  It should clean up all its state
   with `make check' now.


Noteworthy changes in version 0.3.2 (2002-02-10)
------------------------------------------------

 * Remove erroneous dependency on libgcrypt in jnlib.


Noteworthy changes in version 0.3.1 (2002-02-09)
------------------------------------------------

 * There is a Texinfo manual documenting the API.

 * The gpgme_set_keylist_mode function returns an error, and changed
   its meaning.  It is no longer usable to select between normal and
   fast mode (newer versions of GnuPG will always be fast), but
   selects between local keyring, remote keyserver, or both.
   For this, two new macros are defined, GPGME_KEYLIST_MODE_LOCAL
   and GPGME_KEYLIST_MODE_EXTERN.  To make it possible to modify the
   current setting, a function gpgme_get_keylist_mode was added to
   retrieve the current mode.

 * gpgme_wait accepts a new argument STATUS to return the error status
   of the operation on the context.  Its definition is closer to
   waitpid() now than before.

 * The LENGTH argument to gpgme_data_new_from_filepart changed its
   type from off_t to the unsigned size_t.

 * The R_HD argument to the GpgmePassphraseCb type changed its type
   from void* to void**.

 * New interface gpgme_op_trustlist_end() to match
   gpgme_op_keylist_end().

 * The CryptPlug modules have been renamed to gpgme-openpgp and
   gpgme-smime, and they are installed in pkglibdir by `make install'.

 * An idle function can be registered with gpgme_register_idle().

 * The GpgSM backend supports key generation with gpgme_op_genkey().

 * Interface changes relative to the 0.3.0 release:
~~~~~~~~~~~~~~~~~~~~~~~~~~~~~~~~~~~~~~~~~~~~~~~~~~~~~~~~~~~~~~~~~~~~~~~~~~~~~~~
gpgme_data_new_from_filepart	CHANGED: Type of LENGTH is size_t.
GpgmePassphraseCb               CHANGED: Type of R_HD is void **.
gpgme_wait                      CHANGED: New argument STATUS.
gpgme_set_keylist_mode          CHANGED: Type of return value is GpgmeError.
                                The function has a new meaning!
gpgme_get_keylist_mode          NEW
GPGME_KEYLIST_MODE_LOCAL        NEW
GPGME_KEYLIST_MODE_EXTERN       NEW
gpgme_op_trustlist_next		NEW
GpgmeIdleFunc                   NEW
gpgme_register_idle             NEW
~~~~~~~~~~~~~~~~~~~~~~~~~~~~~~~~~~~~~~~~~~~~~~~~~~~~~~~~~~~~~~~~~~~~~~~~~~~~~~~

Noteworthy changes in version 0.3.0 (2001-12-19)
------------------------------------------------

 * New interface gpgme_set_protocol() to set the protocol and thus the
   crypto engine to be used by the context.  Currently, the OpenPGP
   and the CMS protocols are supported.  They are specified by the new
   preprocessor symbols GPGME_PROTOCOL_OpenPGP and GPGME_PROTOCOL_CMS.
   A new context uses the OpenPGP engine by default.

 * gpgme_get_engine_info() returns information for all crypto engines
   compiled into the library.  The XML format has changed.  To
   reliably get the version of a crypto engine, the <version> tag
   after the appropriate <protocol> tag has to be looked for.

 * New interface gpgme_engine_check_version(), obsoleting
   gpgme_check_engine().  Check the version of all engines you are
   supporting in your software.

 * GpgmeKey lists the user ids in the order as they are returned by
   GnuPG, first the primary key with index 0, then the sub-user ids.

 * New operation gpgme_op_decrypt_verify() to decrypt and verify
   signatures simultaneously.

 * The new interface gpgme_op_keylist_end() terminates a pending
   keylist operation.  A keylist operation is also terminated when
   gpgme_op_keylist_next() returns GPGME_EOF.

 * GPGME can be compiled without GnuPG being installed (`--with-gpg=PATH'),
   cross-compiled, or even compiled without support for GnuPG
   (`--without-gpg').

 * GPGME can be compiled with support for GpgSM (GnuPG for S/MIME,
   `--with-gpgsm=PATH').  It is enabled by default if the `gpgsm' is found
   in the path, but it can also be compiled without support for GpgSM
   (`--without-gpgsm').

 * CryptPlug modules for GPGME are included and can be enabled at
   configure time (`--enable-gpgmeplug').  There is one module which
   uses the GnuPG engine (`gpgmeplug') and one module which uses the
   GpgSM engine (`gpgsmplug').

 * Interface changes relative to the latest 0.2.x release:
~~~~~~~~~~~~~~~~~~~~~~~~~~~~~~~~~~~~~~~~~~~~~~~~~~~~~~~~~~~~~~~~~~~~~~~~~~~~~~~
gpgme_key_get_as_xml		CHANGED: Sub-user ids reversed in order.
gpgme_key_get_string_attr	CHANGED: User ids reversed in order.
gpgme_key_get_ulong_attr	CHANGED: User ids reversed in order.
gpgme_get_engine_info		CHANGED: New format, extended content.
gpgme_engine_check_version	NEW
gpgme_decrypt_verify_start	NEW
gpgme_decrypt_verify		NEW
gpgme_op_keylist_next		NEW
gpgme_set_protocol		NEW
~~~~~~~~~~~~~~~~~~~~~~~~~~~~~~~~~~~~~~~~~~~~~~~~~~~~~~~~~~~~~~~~~~~~~~~~~~~~~~~


Noteworthy changes in version 0.2.3 (2001-09-17)
------------------------------------------------

 * New function gpgme_get_op_info which can be used to get the micalg
   parameter needed for MOSS.

 * New functions gpgme_get_armor and gpgme_get_textmode.

 * The usual bug fixes and some minor functionality improvements.

 * Added a simple encryption component for MS-Windows; however the
   build procedure might have some problems.


Noteworthy changes in version 0.2.2 (2001-06-12)
------------------------------------------------

 * Implemented a key cache.

 * Fixed a race condition under W32 and some other bug fixes.


Noteworthy changes in version 0.2.1 (2001-04-02)
------------------------------------------------

 * Changed debug output and GPGME_DEBUG variable (gpgme/debug.c)

 * Handle GnuPG's new key capabilities output and support revocation
   et al. attributes

 * Made the W32 support more robust.


 Copyright 2001, 2002, 2003, 2004, 2005, 2007, 2008, 2009,
           2010 g10 Code GmbH

 This file is free software; as a special exception the author gives
 unlimited permission to copy and/or distribute it, with or without
 modifications, as long as this notice is preserved.

 This file is distributed in the hope that it will be useful, but
 WITHOUT ANY WARRANTY, to the extent permitted by law; without even the
 implied warranty of MERCHANTABILITY or FITNESS FOR A PARTICULAR PURPOSE.<|MERGE_RESOLUTION|>--- conflicted
+++ resolved
@@ -47,11 +47,8 @@
  gpgme_op_verify_ext                        NEW.
  cpp: GpgGenCardKeyInteractor::Curve        NEW.
  cpp: GpgGenCardKeyInteractor::setCurve     NEW.
-<<<<<<< HEAD
  cpp: Context::WantAddress                  NEW.
-=======
  cpp: Data::setFileName            EXTENDED: New overload
->>>>>>> 8d672b3b
  qt: ListAllKeysJob::Option                 NEW.
  qt: ListAllKeysJob::Options                NEW.
  qt: ListAllKeysJob::setOptions             NEW.
