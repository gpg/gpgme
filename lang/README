Language Support for GPGME
--------------------------

This directory contains support for other languages than C.

Please note that language support components may be under a different
license than GPGME itself.  You can find more information in each
sub-directory.

Directory	Language

cl		Common Lisp
<<<<<<< HEAD
cpp     C++
qt      Qt-Framework API
=======
py3-pyme	Python 3 (port of PyME 0.9.0)
>>>>>>> 10328324
<|MERGE_RESOLUTION|>--- conflicted
+++ resolved
@@ -10,9 +10,6 @@
 Directory	Language
 
 cl		Common Lisp
-<<<<<<< HEAD
-cpp     C++
-qt      Qt-Framework API
-=======
-py3-pyme	Python 3 (port of PyME 0.9.0)
->>>>>>> 10328324
+cpp		C++
+qt		Qt-Framework API
+python		Python 3 (port of PyME 0.9.0)