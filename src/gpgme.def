--- conflicted
+++ resolved
@@ -218,11 +218,9 @@
     gpgme_op_spawn_start                  @163
     gpgme_op_spawn                        @164
 
-<<<<<<< HEAD
-    gpgme_set_status_cb                   @165
-    gpgme_get_status_cb                   @166
-=======
     gpgme_set_offline                     @165
     gpgme_get_offline                     @166
->>>>>>> e07d38f5
+
+    gpgme_set_status_cb                   @167
+    gpgme_get_status_cb                   @168
 ; END
